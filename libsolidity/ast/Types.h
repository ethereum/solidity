--- conflicted
+++ resolved
@@ -505,11 +505,7 @@
 public:
 	virtual Category category() const override { return Category::FixedBytes; }
 
-<<<<<<< HEAD
-	explicit FixedBytesType(int _bytes);
-=======
 	explicit FixedBytesType(unsigned _bytes);
->>>>>>> c83892ce
 
 	virtual bool isImplicitlyConvertibleTo(Type const& _convertTo) const override;
 	virtual bool isExplicitlyConvertibleTo(Type const& _convertTo) const override;
