### 0.5.1 (unreleased)

Language Features:


Compiler Features:
 * Build System: LLL is not built anymore by default. Must configure it with CMake as `-DLLL=ON`.
 * Code generator: Do not perform redundant double cleanup on unsigned integers when loading from calldata.
<<<<<<< HEAD
 * SMTChecker: `--hex-readable` flag to format hex values into a more readable format.
=======
 * SMTChecker: Support ``msg``, ``tx`` and ``block`` member variables.
 * SMTChecker: Support ``gasleft()`` and ``blockhash()`` functions.

>>>>>>> 5be45e73

Bugfixes:



### 0.5.0 (2018-11-13)

How to update your code:
 * Change every ``.call()`` to a ``.call("")`` and every ``.call(signature, a, b, c)`` to use ``.call(abi.encodeWithSignature(signature, a, b, c))`` (the last one only works for value types).
 * Change every ``keccak256(a, b, c)`` to ``keccak256(abi.encodePacked(a, b, c))``.
 * Add ``public`` to every function and ``external`` to every fallback or interface function that does not specify its visibility already.
 * Make your fallback functions ``external``.
 * Explicitly state the data location for all variables of struct, array or mapping types (including function parameters), e.g. change ``uint[] x = m_x`` to ``uint[] storage x = m_x``. Note that ``external`` functions require parameters with a data location of ``calldata``.
 * Explicitly convert values of contract type to addresses before using an ``address`` member. Example: if ``c`` is a contract, change ``c.transfer(...)`` to ``address(c).transfer(...)``.
 * Declare variables and especially function arguments as ``address payable``, if you want to call ``transfer`` on them.

Breaking Changes:
 * ABI Encoder: Properly pad data from calldata (``msg.data`` and external function parameters). Use ``abi.encodePacked`` for unpadded encoding.
 * C API (``libsolc`` / raw ``soljson.js``): Removed the ``version``, ``license``, ``compileSingle``, ``compileJSON``, ``compileJSONCallback`` methods
   and replaced them with the ``solidity_license``, ``solidity_version`` and ``solidity_compile`` methods.
 * Code Generator: Signed right shift uses proper arithmetic shift, i.e. rounding towards negative infinity. Warning: this may silently change the semantics of existing code!
 * Code Generator: Revert at runtime if calldata is too short or points out of bounds. This is done inside the ``ABI decoder`` and therefore also applies to ``abi.decode()``.
 * Code Generator: Use ``STATICCALL`` for ``pure`` and ``view`` functions. This was already the case in the experimental 0.5.0 mode.
 * Commandline interface: Remove obsolete ``--formal`` option.
 * Commandline interface: Rename the ``--julia`` option to ``--yul``.
 * Commandline interface: Require ``-`` if standard input is used as source.
 * Commandline interface: Use hash of library name for link placeholder instead of name itself.
 * Compiler interface: Disallow remappings with empty prefix.
 * Control Flow Analyzer: Consider mappings as well when checking for uninitialized return values.
 * Control Flow Analyzer: Turn warning about returning uninitialized storage pointers into an error.
 * General: ``continue`` in a ``do...while`` loop jumps to the condition (it used to jump to the loop body). Warning: this may silently change the semantics of existing code.
 * General: Disallow declaring empty structs.
 * General: Disallow raw ``callcode`` (was already deprecated in 0.4.12). It is still possible to use it via inline assembly.
 * General: Disallow ``var`` keyword.
 * General: Disallow ``sha3`` and ``suicide`` aliases.
 * General: Disallow the ``throw`` statement. This was already the case in the experimental 0.5.0 mode.
 * General: Disallow the ``years`` unit denomination (was already deprecated in 0.4.24)
 * General: Introduce ``emit`` as a keyword instead of parsing it as identifier.
 * General: New keywords: ``calldata`` and ``constructor``
 * General: New reserved keywords: ``alias``, ``apply``, ``auto``, ``copyof``, ``define``, ``immutable``,
   ``implements``, ``macro``, ``mutable``, ``override``, ``partial``, ``promise``, ``reference``, ``sealed``,
   ``sizeof``, ``supports``, ``typedef`` and ``unchecked``.
 * General: Remove assembly instruction aliases ``sha3`` and ``suicide``
 * General: C99-style scoping rules are enforced now. This was already the case in the experimental 0.5.0 mode.
 * General: Disallow combining hex numbers with unit denominations (e.g. ``0x1e wei``). This was already the case in the experimental 0.5.0 mode.
 * JSON AST: Remove ``constant`` and ``payable`` fields (the information is encoded in the ``stateMutability`` field).
 * JSON AST: Replace the ``isConstructor`` field by a new ``kind`` field, which can be ``constructor``, ``fallback`` or ``function``.
 * Interface: Remove "clone contract" feature. The ``--clone-bin`` and ``--combined-json clone-bin`` commandline options are not available anymore.
 * Name Resolver: Do not exclude public state variables when looking for conflicting declarations.
 * Optimizer: Remove the no-op ``PUSH1 0 NOT AND`` sequence.
 * Parser: Disallow trailing dots that are not followed by a number.
 * Parser: Remove ``constant`` as function state mutability modifier.
 * Parser: Disallow uppercase X in hex number literals
 * Type Checker: Disallow assignments between tuples with different numbers of components. This was already the case in the experimental 0.5.0 mode.
 * Type Checker: Disallow values for constants that are not compile-time constants. This was already the case in the experimental 0.5.0 mode.
 * Type Checker: Disallow arithmetic operations for boolean variables.
 * Type Checker: Disallow tight packing of literals. This was already the case in the experimental 0.5.0 mode.
 * Type Checker: Disallow calling base constructors without parentheses. This was already the case in the experimental 0.5.0 mode.
 * Type Checker: Disallow conversions between ``bytesX`` and ``uintY`` of different size.
 * Type Checker: Disallow conversions between unrelated contract types. Explicit conversion via ``address`` can still achieve it.
 * Type Checker: Disallow empty return statements for functions with one or more return values.
 * Type Checker: Disallow empty tuple components. This was partly already the case in the experimental 0.5.0 mode.
 * Type Checker: Disallow multi-variable declarations with mismatching number of values. This was already the case in the experimental 0.5.0 mode.
 * Type Checker: Disallow specifying base constructor arguments multiple times in the same inheritance hierarchy. This was already the case in the experimental 0.5.0 mode.
 * Type Checker: Disallow calling constructor with wrong argument count. This was already the case in the experimental 0.5.0 mode.
 * Type Checker: Disallow uninitialized storage variables. This was already the case in the experimental 0.5.0 mode.
 * Type Checker: Detecting cyclic dependencies in variables and structs is limited in recursion to 256.
 * Type Checker: Require explicit data location for all variables, including function parameters. This was partly already the case in the experimental 0.5.0 mode.
 * Type Checker: Only accept a single ``bytes`` type for ``.call()`` (and family), ``keccak256()``, ``sha256()`` and ``ripemd160()``.
 * Type Checker: Fallback function must be external. This was already the case in the experimental 0.5.0 mode.
 * Type Checker: Interface functions must be declared external. This was already the case in the experimental 0.5.0 mode.
 * Type Checker: Address members are not included in contract types anymore. An explicit conversion is now required before invoking an ``address`` member from a contract.
 * Type Checker: Disallow "loose assembly" syntax entirely. This means that jump labels, jumps and non-functional instructions cannot be used anymore.
 * Type System: Disallow explicit and implicit conversions from decimal literals to ``bytesXX`` types.
 * Type System: Disallow explicit and implicit conversions from hex literals to ``bytesXX`` types of different size.
 * Type System: Distinguish between payable and non-payable address types.
 * View Pure Checker: Disallow ``msg.value`` in (or introducing it via a modifier to) a non-payable function.
 * Remove obsolete ``std`` directory from the Solidity repository. This means accessing ``https://github.com/ethereum/solidity/blob/develop/std/*.sol`` (or ``https://github.com/ethereum/solidity/std/*.sol`` in Remix) will not be possible.
 * References Resolver: Turn missing storage locations into an error. This was already the case in the experimental 0.5.0 mode.
 * Syntax Checker: Disallow functions without implementation to use modifiers. This was already the case in the experimental 0.5.0 mode.
 * Syntax Checker: Named return values in function types are an error.
 * Syntax Checker: Strictly require visibility specifier for functions. This was already the case in the experimental 0.5.0 mode.
 * Syntax Checker: Disallow unary ``+``. This was already the case in the experimental 0.5.0 mode.
 * Syntax Checker: Disallow single statement variable declaration inside if/while/for bodies that are not blocks.
 * View Pure Checker: Strictly enforce state mutability. This was already the case in the experimental 0.5.0 mode.

Language Features:
 * General: Add ``staticcall`` to ``address``.
 * General: Allow appending ``calldata`` keyword to types, to explicitly specify data location for arguments of external functions.
 * General: Support ``pop()`` for storage arrays.
 * General: Scoping rules now follow the C99-style.
 * General: Allow ``enum``s in interfaces.
 * General: Allow ``mapping`` storage pointers as arguments and return values in all internal functions.
 * General: Allow ``struct``s in interfaces.
 * General: Provide access to the ABI decoder through ``abi.decode(bytes memory data, (...))``.
 * General: Disallow zero length for fixed-size arrays.
 * Parser: Accept the ``address payable`` type during parsing.

Compiler Features:
 * Build System: Support for Mojave version of macOS added.
 * Code Generator: ``CREATE2`` instruction has been updated to match EIP1014 (aka "Skinny CREATE2"). It also is accepted as part of Constantinople.
 * Code Generator: ``EXTCODEHASH`` instruction has been added based on EIP1052.
 * Type Checker: Nicer error message when trying to reference overloaded identifiers in inline assembly.
 * Type Checker: Show named argument in case of error.
 * Type System: IntegerType is split into IntegerType and AddressType internally.
 * Tests: Determine transaction status during IPC calls.
 * Code Generator: Allocate and free local variables according to their scope.
 * Removed ``pragma experimental "v0.5.0";``.
 * Syntax Checker: Improved error message for lookup in function types.
 * Name Resolver: Updated name suggestion look up function to take into account length of the identifier: 1: no search, 2-3: at most one change, 4-: at most two changes
 * SMTChecker: Support calls to internal functions that return none or a single value.

Bugfixes:
 * Build System: Support versions of CVC4 linked against CLN instead of GMP. In case of compilation issues due to the experimental SMT solver support, the solvers can be disabled when configuring the project with CMake using ``-DUSE_CVC4=OFF`` or ``-DUSE_Z3=OFF``.
 * Tests: Fix chain parameters to make ipc tests work with newer versions of cpp-ethereum.
 * Code Generator: Fix allocation of byte arrays (zeroed out too much memory).
 * Code Generator: Properly handle negative number literals in ABIEncoderV2.
 * Code Generator: Do not crash on using a length of zero for multidimensional fixed-size arrays.
 * Commandline Interface: Correctly handle paths with backslashes on windows.
 * Control Flow Analyzer: Ignore unimplemented functions when detecting uninitialized storage pointer returns.
 * Fix NatSpec json output for `@notice` and `@dev` tags on contract definitions.
 * Optimizer: Correctly estimate gas costs of constants for special cases.
 * Optimizer: Fix simplification rule initialization bug that appeared on some emscripten platforms.
 * References Resolver: Do not crash on using ``_slot`` and ``_offset`` suffixes on their own.
 * References Resolver: Enforce ``storage`` as data location for mappings.
 * References Resolver: Properly handle invalid references used together with ``_slot`` and ``_offset``.
 * References Resolver: Report error instead of assertion fail when FunctionType has an undeclared type as parameter.
 * References Resolver: Fix high CPU usage when using large variable names issue. Only suggest similar name if identifiers shorter than 80 characters.
 * Type Checker: Default data location for type conversions (e.g. from literals) is memory and not storage.
 * Type Checker: Disallow assignments to mappings within tuple assignments as well.
 * Type Checker: Disallow packed encoding of arrays of structs.
 * Type Checker: Allow assignments to local variables of mapping types.
 * Type Checker: Consider fixed size arrays when checking for recursive structs.
 * Type Checker: Fix crashes in erroneous tuple assignments in which the type of the right hand side cannot be determined.
 * Type Checker: Fix freeze for negative fixed-point literals very close to ``0``, such as ``-1e-100``.
 * Type Checker: Dynamic types as key for public mappings return error instead of assertion fail.
 * Type Checker: Fix internal error when array index value is too large.
 * Type Checker: Fix internal error when fixed-size array is too large to be encoded.
 * Type Checker: Fix internal error for array type conversions.
 * Type Checker: Fix internal error when array index is not an unsigned.
 * Type System: Allow arbitrary exponents for literals with a mantissa of zero.
 * Parser: Fix incorrect source location for nameless parameters.
 * Command Line Interface: Fix internal error when compiling stdin with no content and --ast option.

### 0.4.25 (2018-09-12)

Important Bugfixes:
 * Code Generator: Properly perform cleanup for exponentiation and non-256 bit types.
 * Type Checker: Report error when using indexed structs in events with experimental ABIEncoderV2. This used to log wrong values.
 * Type Checker: Report error when using structs in events without experimental ABIEncoderV2. This used to crash or log the wrong values.
 * Parser: Consider all unicode line terminators (LF, VF, FF, CR, NEL, LS, PS) for single-line comments
   and string literals. They are invalid in strings and will end comments.
 * Parser: Disallow unterminated multi-line comments at the end of input.
 * Parser: Treat ``/** /`` as unterminated multi-line comment.

### 0.4.24 (2018-05-16)

Language Features:
 * Code Generator: Use native shift instructions on target Constantinople.
 * General: Allow multiple variables to be declared as part of a tuple assignment, e.g. ``(uint a, uint b) = ...``.
 * General: Remove deprecated ``constant`` as function state modifier from documentation and tests (but still leave it as a valid feature).
 * Type Checker: Deprecate the ``years`` unit denomination and raise a warning for it (or an error as experimental 0.5.0 feature).
 * Type Checker: Make literals (without explicit type casting) an error for tight packing as experimental 0.5.0 feature.
 * Type Checker: Warn about wildcard tuple assignments (this will turn into an error with version 0.5.0).
 * Type Checker: Warn when ``keccak256``, ``sha256`` and ``ripemd160`` are not used with a single bytes argument (suggest to use ``abi.encodePacked(...)``). This will turn into an error with version 0.5.0.

Compiler Features:
 * Build System: Update internal dependency of jsoncpp to 1.8.4, which introduces more strictness and reduces memory usage.
 * Control Flow Graph: Add Control Flow Graph as analysis structure.
 * Control Flow Graph: Warn about returning uninitialized storage pointers.
 * Gas Estimator: Only explore paths with higher gas costs. This reduces accuracy but greatly improves the speed of gas estimation.
 * Optimizer: Remove unnecessary masking of the result of known short instructions (``ADDRESS``, ``CALLER``, ``ORIGIN`` and ``COINBASE``).
 * Parser: Display nicer error messages by showing the actual tokens and not internal names.
 * Parser: Use the entire location of the token instead of only its starting position as source location for parser errors.
 * SMT Checker: Support state variables of integer and bool type.

Bugfixes:
 * Code Generator: Fix ``revert`` with reason coming from a state or local string variable.
 * Type Checker: Show proper error when trying to ``emit`` a non-event.
 * Type Checker: Warn about empty tuple components (this will turn into an error with version 0.5.0).
 * Type Checker: The ABI encoding functions are pure and thus can be used for constants.

### 0.4.23 (2018-04-19)

Features:
 * Build system: Support Ubuntu Bionic.
 * SMTChecker: Integration with CVC4 SMT solver
 * Syntax Checker: Warn about functions named "constructor".

Bugfixes:
 * Type Checker: Improve error message for failed function overload resolution.
 * Type Checker: Do not complain about new-style constructor and fallback function to have the same name.
 * Type Checker: Detect multiple constructor declarations in the new syntax and old syntax.
 * Type Checker: Explicit conversion of ``bytesXX`` to ``contract`` is properly disallowed.

### 0.4.22 (2018-04-16)

Features:
 * Code Generator: Initialize arrays without using ``msize()``.
 * Code Generator: More specialized and thus optimized implementation for ``x.push(...)``
 * Commandline interface: Error when missing or inaccessible file detected. Suppress it with the ``--ignore-missing`` flag.
 * Constant Evaluator: Fix evaluation of single element tuples.
 * General: Add encoding routines ``abi.encodePacked``, ``abi.encode``, ``abi.encodeWithSelector`` and ``abi.encodeWithSignature``.
 * General: Add global function ``gasleft()`` and deprecate ``msg.gas``.
 * General: Add global function ``blockhash(uint)`` and deprecate ``block.hash(uint)``.
 * General: Allow providing reason string for ``revert()`` and ``require()``.
 * General: Introduce new constructor syntax using the ``constructor`` keyword as experimental 0.5.0 feature.
 * General: Limit the number of errors output in a single run to 256.
 * General: Support accessing dynamic return data in post-byzantium EVMs.
 * General: Allow underscores in numeric and hex literals to separate thousands and quads.
 * Inheritance: Error when using empty parentheses for base class constructors that require arguments as experimental 0.5.0 feature.
 * Inheritance: Error when using no parentheses in modifier-style constructor calls as experimental 0.5.0 feature.
 * Interfaces: Allow overriding external functions in interfaces with public in an implementing contract.
 * Optimizer: Optimize ``SHL`` and ``SHR`` only involving constants (Constantinople only).
 * Optimizer: Remove useless ``SWAP1`` instruction preceding a commutative instruction (such as ``ADD``, ``MUL``, etc).
 * Optimizer: Replace comparison operators (``LT``, ``GT``, etc) with opposites if preceded by ``SWAP1``, e.g. ``SWAP1 LT`` is replaced with ``GT``.
 * Optimizer: Optimize across ``mload`` if ``msize()`` is not used.
 * Static Analyzer: Error on duplicated super constructor calls as experimental 0.5.0 feature.
 * Syntax Checker: Issue warning for empty structs (or error as experimental 0.5.0 feature).
 * Syntax Checker: Warn about modifiers on functions without implementation (this will turn into an error with version 0.5.0).
 * Syntax Tests: Add source locations to syntax test expectations.
 * Type Checker: Improve documentation and warnings for accessing contract members inherited from ``address``.

Bugfixes:
 * Code Generator: Allow ``block.blockhash`` without being called.
 * Code Generator: Do not include internal functions in the runtime bytecode which are only referenced in the constructor.
 * Code Generator: Properly skip unneeded storage array cleanup when not reducing length.
 * Code Generator: Bugfix in modifier lookup in libraries.
 * Code Generator: Implement packed encoding of external function types.
 * Code Generator: Treat empty base constructor argument list as not provided.
 * Code Generator: Properly force-clean bytesXX types for shortening conversions.
 * Commandline interface: Fix error messages for imported files that do not exist.
 * Commandline interface: Support ``--evm-version constantinople`` properly.
 * DocString Parser: Fix error message for empty descriptions.
 * Gas Estimator: Correctly ignore costs of fallback function for other functions.
 * JSON AST: Remove storage qualifier for type name strings.
 * Parser: Fix internal compiler error when parsing ``var`` declaration without identifier.
 * Parser: Fix parsing of getters for function type variables.
 * Standard JSON: Support ``constantinople`` as ``evmVersion`` properly.
 * Static Analyzer: Fix non-deterministic order of unused variable warnings.
 * Static Analyzer: Invalid arithmetic with constant expressions causes errors.
 * Type Checker: Fix detection of recursive structs.
 * Type Checker: Fix asymmetry bug when comparing with literal numbers.
 * Type System: Improve error message when attempting to shift by a fractional amount.
 * Type System: Make external library functions accessible.
 * Type System: Prevent encoding of weird types.
 * Type System: Restrict rational numbers to 4096 bits.

### 0.4.21 (2018-03-07)

Features:
 * Code Generator: Assert that ``k != 0`` for ``mulmod(a, b, k)`` and ``addmod(a, b, k)`` as experimental 0.5.0 feature.
 * Code Generator: Do not retain any gas in calls (except if EVM version is set to homestead).
 * Code Generator: Use ``STATICCALL`` opcode for calling ``view`` and ``pure`` functions as experimental 0.5.0 feature.
 * General: C99/C++-style scoping rules (instead of JavaScript function scoping) take effect as experimental v0.5.0 feature.
 * General: Improved messaging when error spans multiple lines of a sourcefile
 * General: Support and recommend using ``emit EventName();`` to call events explicitly.
 * Inline Assembly: Enforce strict mode as experimental 0.5.0 feature.
 * Interface: Provide ability to select target EVM version (homestead or byzantium, with byzantium being the default).
 * Standard JSON: Reject badly formatted invalid JSON inputs.
 * Type Checker: Disallow uninitialized storage pointers as experimental 0.5.0 feature.
 * Syntax Analyser: Do not warn about experimental features if they do not concern code generation.
 * Syntax Analyser: Do not warn about ``pragma experimental "v0.5.0"`` and do not set the experimental flag in the bytecode for this.
 * Syntax Checker: Mark ``throw`` as an error as experimental 0.5.0 feature.
 * Syntax Checker: Issue error if no visibility is specified on contract functions as experimental 0.5.0 feature.
 * Syntax Checker: Issue warning when using overloads of ``address`` on contract instances.
 * Type Checker: disallow combining hex numbers and unit denominations as experimental 0.5.0 feature.

Bugfixes:
 * Assembly: Raise error on oversized number literals in assembly.
 * JSON-AST: Add "documentation" property to function, event and modifier definition.
 * Resolver: Properly determine shadowing for imports with aliases.
 * Standalone Assembly: Do not ignore input after closing brace of top level block.
 * Standard JSON: Catch errors properly when invalid "sources" are passed.
 * Standard JSON: Ensure that library addresses supplied are of correct length and hex prefixed.
 * Type Checker: Properly detect which array and struct types are unsupported by the old ABI encoder.
 * Type Checker: Properly warn when using ``_offset`` and ``_slot`` for constants in inline assembly.
 * Commandline interface: throw error if option is unknown

### 0.4.20 (2018-02-14)

Features:
 * Code Generator: Prevent non-view functions in libraries from being called
   directly (as opposed to via delegatecall).
 * Commandline interface: Support strict mode of assembly (disallowing jumps,
   instructional opcodes, etc) with the ``--strict-assembly`` switch.
 * Inline Assembly: Issue warning for using jump labels (already existed for jump instructions).
 * Inline Assembly: Support some restricted tokens (return, byte, address) as identifiers in Iulia mode.
 * Optimiser: Replace ``x % 2**i`` by ``x & (2**i-1)``.
 * Resolver: Continue resolving references after the first error.
 * Resolver: Suggest alternative identifiers if a given identifier is not found.
 * SMT Checker: Take if-else branch conditions into account in the SMT encoding of the program
   variables.
 * Syntax Checker: Deprecate the ``var`` keyword (and mark it an error as experimental 0.5.0 feature).
 * Type Checker: Allow `this.f.selector` to be a pure expression.
 * Type Checker: Issue warning for using ``public`` visibility for interface functions.
 * Type Checker: Limit the number of warnings raised for creating abstract contracts.

Bugfixes:
 * Error Output: Truncate huge number literals in the middle to avoid output blow-up.
 * Parser: Disallow event declarations with no parameter list.
 * Standard JSON: Populate the ``sourceLocation`` field in the error list.
 * Standard JSON: Properly support contract and library file names containing a colon (such as URLs).
 * Type Checker: Suggest the experimental ABI encoder if using ``struct``s as function parameters
   (instead of an internal compiler error).
 * Type Checker: Improve error message for wrong struct initialization.

### 0.4.19 (2017-11-30)

Features:
 * Code Generator: New ABI decoder which supports structs and arbitrarily nested
   arrays and checks input size (activate using ``pragma experimental ABIEncoderV2;``).
 * General: Allow constant variables to be used as array length.
 * Inline Assembly: ``if`` statement.
 * Standard JSON: Support the ``outputSelection`` field for selective compilation of target artifacts.
 * Syntax Checker: Turn the usage of ``callcode`` into an error as experimental 0.5.0 feature.
 * Type Checker: Improve address checksum warning.
 * Type Checker: More detailed errors for invalid array lengths (such as division by zero).

Bugfixes:

### 0.4.18 (2017-10-18)

Features:
 * Code Generator: Always use all available gas for calls as experimental 0.5.0 feature
   (previously, some amount was retained in order to work in pre-Tangerine-Whistle
   EVM versions)
 * Parser: Better error message for unexpected trailing comma in parameter lists.
 * Standard JSON: Support the ``outputSelection`` field for selective compilation of supplied sources.
 * Syntax Checker: Unary ``+`` is now a syntax error as experimental 0.5.0 feature.
 * Type Checker: Disallow non-pure constant state variables as experimental 0.5.0 feature.
 * Type Checker: Do not add members of ``address`` to contracts as experimental 0.5.0 feature.
 * Type Checker: Force interface functions to be external as experimental 0.5.0 feature.
 * Type Checker: Require ``storage`` or ``memory`` keyword for local variables as experimental 0.5.0 feature.
 * Compiler Interface: Better formatted error message for long source snippets

Bugfixes:
 * Code Generator: Allocate one byte per memory byte array element instead of 32.
 * Code Generator: Do not accept data with less than four bytes (truncated function
   signature) for regular function calls - fallback function is invoked instead.
 * Optimizer: Remove unused stack computation results.
 * Parser: Fix source location of VariableDeclarationStatement.
 * Type Checker: Allow ``gas`` in view functions.
 * Type Checker: Do not mark event parameters as shadowing state variables.
 * Type Checker: Prevent duplicate event declarations.
 * Type Checker: Properly check array length and don't rely on an assertion in code generation.
 * Type Checker: Properly support overwriting members inherited from ``address`` in a contract
   (such as ``balance``, ``transfer``, etc.)
 * Type Checker: Validate each number literal in tuple expressions even if they are not assigned from.

### 0.4.17 (2017-09-21)

Features:
 * Assembly Parser: Support multiple assignment (``x, y := f()``).
 * Code Generator: Keep a single copy of encoding functions when using the experimental "ABIEncoderV2".
 * Code Generator: Partial support for passing ``structs`` as arguments and return parameters (requires ``pragma experimental ABIEncoderV2;`` for now).
 * General: Support ``pragma experimental "v0.5.0";`` to activate upcoming breaking changes.
 * General: Added ``.selector`` member on external function types to retrieve their signature.
 * Optimizer: Add new optimization step to remove unused ``JUMPDEST``s.
 * Static Analyzer: Warn when using deprecated builtins ``sha3`` and ``suicide``
   (replaced by ``keccak256`` and ``selfdestruct``, introduced in 0.4.2 and 0.2.0, respectively).
 * Syntax Checker: Warn if no visibility is specified on contract functions.
 * Type Checker: Display helpful warning for unused function arguments/return parameters.
 * Type Checker: Do not show the same error multiple times for events.
 * Type Checker: Greatly reduce the number of duplicate errors shown for duplicate constructors and functions.
 * Type Checker: Warn on using literals as tight packing parameters in ``keccak256``, ``sha3``, ``sha256`` and ``ripemd160``.
 * Type Checker: Enforce ``view`` and ``pure``.
 * Type Checker: Enforce ``view`` / ``constant`` with error as experimental 0.5.0 feature.
 * Type Checker: Enforce fallback functions to be ``external`` as experimental 0.5.0 feature.

Bugfixes:
 * ABI JSON: Include all overloaded events.
 * Parser: Crash fix related to parseTypeName.
 * Type Checker: Allow constant byte arrays.

### 0.4.16 (2017-08-24)

Features:
 * ABI JSON: Include new field ``stateMutability`` with values ``pure``, ``view``,
   ``nonpayable`` and ``payable``.
 * Analyzer: Experimental partial support for Z3 SMT checker ("SMTChecker").
 * Build System: Shared libraries (``libdevcore``, ``libevmasm``, ``libsolidity``
   and ``liblll``) are no longer produced during the build process.
 * Code generator: Experimental new implementation of ABI encoder that can
   encode arbitrarily nested arrays ("ABIEncoderV2")
 * Metadata: Store experimental flag in metadata CBOR.
 * Parser: Display previous visibility specifier in error if multiple are found.
 * Parser: Introduce ``pure`` and ``view`` keyword for functions,
   ``constant`` remains an alias for ``view`` and pureness is not enforced yet,
   so use with care.
 * Static Analyzer: Warn about large storage structures.
 * Syntax Checker: Support ``pragma experimental <feature>;`` to turn on
   experimental features.
 * Type Checker: More detailed error message for invalid overrides.
 * Type Checker: Warn about shifting a literal.

Bugfixes:
 * Assembly Parser: Be more strict about number literals.
 * Assembly Parser: Limit maximum recursion depth.
 * Parser: Enforce commas between array and tuple elements.
 * Parser: Limit maximum recursion depth.
 * Type Checker: Crash fix related to ``using``.
 * Type Checker: Disallow constructors in libraries.
 * Type Checker: Reject the creation of interface contracts using the ``new`` statement.

### 0.4.15 (2017-08-08)

Features:
 * Type Checker: Show unimplemented function if trying to instantiate an abstract class.

Bugfixes:
 * Code Generator: ``.delegatecall()`` should always return execution outcome.
 * Code Generator: Provide "new account gas" for low-level ``callcode`` and ``delegatecall``.
 * Type Checker: Constructors must be implemented if declared.
 * Type Checker: Disallow the ``.gas()`` modifier on ``ecrecover``, ``sha256`` and ``ripemd160``.
 * Type Checker: Do not mark overloaded functions as shadowing other functions.
 * Type Checker: Internal library functions must be implemented if declared.

### 0.4.14 (2017-07-31)

Features:
 * C API (``jsonCompiler``): Export the ``license`` method.
 * Code Generator: Optimise the fallback function, by removing a useless jump.
 * Inline Assembly: Show useful error message if trying to access calldata variables.
 * Inline Assembly: Support variable declaration without initial value (defaults to 0).
 * Metadata: Only include files which were used to compile the given contract.
 * Type Checker: Disallow value transfers to contracts without a payable fallback function.
 * Type Checker: Include types in explicit conversion error message.
 * Type Checker: Raise proper error for arrays too large for ABI encoding.
 * Type checker: Warn if using ``this`` in a constructor.
 * Type checker: Warn when existing symbols, including builtins, are overwritten.

Bugfixes:
 * Code Generator: Properly clear return memory area for ecrecover.
 * Type Checker: Fix crash for some assignment to non-lvalue.
 * Type Checker: Fix invalid "specify storage keyword" warning for reference members of structs.
 * Type Checker: Mark modifiers as internal.
 * Type Checker: Re-allow multiple mentions of the same modifier per function.


### 0.4.13 (2017-07-06)

Features:
 * Syntax Checker: Deprecated "throw" in favour of require(), assert() and revert().
 * Type Checker: Warn if a local storage reference variable does not explicitly use the keyword ``storage``.

Bugfixes:
 * Code Generator: Correctly unregister modifier variables.
 * Compiler Interface: Only output AST if analysis was successful.
 * Error Output: Do not omit the error type.

### 0.4.12 (2017-07-03)

Features:
 * Assembly: Add ``CREATE2`` (EIP86), ``STATICCALL`` (EIP214), ``RETURNDATASIZE`` and ``RETURNDATACOPY`` (EIP211) instructions.
 * Assembly: Display auxiliary data in the assembly output.
 * Assembly: Renamed ``SHA3`` to ``KECCAK256``.
 * AST: export all attributes to JSON format.
 * C API (``jsonCompiler``): Use the Standard JSON I/O internally.
 * Code Generator: Added the Whiskers template system.
 * Inline Assembly: ``for`` and ``switch`` statements.
 * Inline Assembly: Function definitions and function calls.
 * Inline Assembly: Introduce ``keccak256`` as an opcode. ``sha3`` is still a valid alias.
 * Inline Assembly: Present proper error message when not supplying enough arguments to a functional
   instruction.
 * Inline Assembly: Warn when instructions shadow Solidity variables.
 * Inline Assembly: Warn when using ``jump``s.
 * Remove obsolete Why3 output.
 * Type Checker: Enforce strict UTF-8 validation.
 * Type Checker: Warn about copies in storage that might overwrite unexpectedly.
 * Type Checker: Warn about type inference from literal numbers.
 * Static Analyzer: Warn about deprecation of ``callcode``.

Bugfixes:
 * Assembly: mark ``MLOAD`` to have side effects in the optimiser.
 * Code Generator: Fix ABI encoding of empty literal string.
 * Code Generator: Fix negative stack size checks.
 * Code generator: Use ``REVERT`` instead of ``INVALID`` for generated input validation routines.
 * Inline Assembly: Enforce function arguments when parsing functional instructions.
 * Optimizer: Disallow optimizations involving ``MLOAD`` because it changes ``MSIZE``.
 * Static Analyzer: Unused variable warnings no longer issued for variables used inside inline assembly.
 * Type Checker: Fix address literals not being treated as compile-time constants.
 * Type Checker: Fixed crash concerning non-callable types.
 * Type Checker: Fixed segfault with constant function parameters
 * Type Checker: Disallow comparisons between mapping and non-internal function types.
 * Type Checker: Disallow invoking the same modifier multiple times.
 * Type Checker: Do not treat strings that look like addresses as addresses.
 * Type Checker: Support valid, but incorrectly rejected UTF-8 sequences.

### 0.4.11 (2017-05-03)

Features:
 * Implement the Standard JSON Input / Output API
 * Support ``interface`` contracts.
 * C API (``jsonCompiler``): Add the ``compileStandard()`` method to process a Standard JSON I/O.
 * Commandline interface: Add the ``--standard-json`` parameter to process a Standard JSON I/O.
 * Commandline interface: Support ``--allow-paths`` to define trusted import paths. Note: the
   path(s) of the supplied source file(s) is always trusted.
 * Inline Assembly: Storage variable access using ``_slot`` and ``_offset`` suffixes.
 * Inline Assembly: Disallow blocks with unbalanced stack.
 * Static analyzer: Warn about statements without effects.
 * Static analyzer: Warn about unused local variables, parameters, and return parameters.
 * Syntax checker: issue deprecation warning for unary '+'

Bugfixes:
 * Assembly output: Implement missing AssemblyItem types.
 * Compiler interface: Fix a bug where source indexes could be inconsistent between Solidity compiled
   with different compilers (clang vs. gcc) or compiler settings. The bug was visible in AST
   and source mappings.
 * Gas Estimator: Reflect the most recent fee schedule.
 * Type system: Contract inheriting from base with unimplemented constructor should be abstract.
 * Optimizer: Number representation bug in the constant optimizer fixed.

### 0.4.10 (2017-03-15)

Features:
 * Add ``assert(condition)``, which throws if condition is false (meant for internal errors).
 * Add ``require(condition)``, which throws if condition is false (meant for invalid input).
 * Commandline interface: Do not overwrite files unless forced.
 * Introduce ``.transfer(value)`` for sending Ether.
 * Code generator: Support ``revert()`` to abort with rolling back, but not consuming all gas.
 * Inline assembly: Support ``revert`` (EIP140) as an opcode.
 * Parser: Support scientific notation in numbers (e.g. ``2e8`` and ``200e-2``).
 * Type system: Support explicit conversion of external function to address.
 * Type system: Warn if base of exponentiation is literal (result type might be unexpected).
 * Type system: Warn if constant state variables are not compile-time constants.

Bugfixes:
 * Commandline interface: Always escape filenames (replace ``/``, ``:`` and ``.`` with ``_``).
 * Commandline interface: Do not try creating paths ``.`` and ``..``.
 * Commandline interface: Allow long library names.
 * Parser: Disallow octal literals.
 * Type system: Fix a crash caused by continuing on fatal errors in the code.
 * Type system: Disallow compound assignment for tuples.
 * Type system: Detect cyclic dependencies between constants.
 * Type system: Disallow arrays with negative length.
 * Type system: Fix a crash related to invalid binary operators.
 * Type system: Disallow ``var`` declaration with empty tuple type.
 * Type system: Correctly convert function argument types to pointers for member functions.
 * Type system: Move privateness of constructor into AST itself.
 * Inline assembly: Charge one stack slot for non-value types during analysis.
 * Assembly output: Print source location before the operation it refers to instead of after.
 * Optimizer: Stop trying to optimize tricky constants after a while.

### 0.4.9 (2017-01-31)

Features:
 * Compiler interface: Contracts and libraries can be referenced with a ``file:`` prefix to make them unique.
 * Compiler interface: Report source location for "stack too deep" errors.
 * AST: Use deterministic node identifiers.
 * Inline assembly: introduce ``invalid`` (EIP141) as an opcode.
 * Type system: Introduce type identifier strings.
 * Type checker: Warn about invalid checksum for addresses and deduce type from valid ones.
 * Metadata: Do not include platform in the version number.
 * Metadata: Add option to store sources as literal content.
 * Code generator: Extract array utils into low-level functions.
 * Code generator: Internal errors (array out of bounds, etc.) now cause a reversion by using an invalid
   instruction (0xfe - EIP141) instead of an invalid jump. Invalid jump is still kept for explicit throws.

Bugfixes:
 * Code generator: Allow recursive structs.
 * Inline assembly: Disallow variables named like opcodes.
 * Type checker: Allow multiple events of the same name (but with different arities or argument types)
 * Natspec parser: Fix error with ``@param`` parsing and whitespace.

### 0.4.8 (2017-01-13)

Features:
 * Optimiser: Performance improvements.
 * Output: Print assembly in new standardized Solidity assembly format.

Bugfixes:
 * Remappings: Prefer longer context over longer prefix.
 * Type checker, code generator: enable access to events of base contracts' names.
 * Imports: ``import ".dir/a"`` is not a relative path.  Relative paths begin with directory ``.`` or ``..``.
 * Type checker, disallow inheritances of different kinds (e.g. a function and a modifier) of members of the same name

### 0.4.7 (2016-12-15)

Features:
 * Bitshift operators.
 * Type checker: Warn when ``msg.value`` is used in non-payable function.
 * Code generator: Inject the Swarm hash of a metadata file into the bytecode.
 * Code generator: Replace expensive memcpy precompile by simple assembly loop.
 * Optimizer: Some dead code elimination.

Bugfixes:
 * Code generator: throw if calling the identity precompile failed during memory (array) copying.
 * Type checker: string literals that are not valid UTF-8 cannot be converted to string type
 * Code generator: any non-zero value given as a boolean argument is now converted into 1.
 * AST Json Converter: replace ``VariableDefinitionStatement`` nodes with ``VariableDeclarationStatement``
 * AST Json Converter: fix the camel case in ``ElementaryTypeNameExpression``
 * AST Json Converter: replace ``public`` field with ``visibility`` in the function definition nodes

### 0.4.6 (2016-11-22)

Bugfixes:
 * Optimizer: Knowledge about state was not correctly cleared for JUMPDESTs (introduced in 0.4.5)

### 0.4.5 (2016-11-21)

Features:
 * Function types
 * Do-while loops: support for a ``do <block> while (<expr>);`` control structure
 * Inline assembly: support ``invalidJumpLabel`` as a jump label.
 * Type checker: now more eagerly searches for a common type of an inline array with mixed types
 * Code generator: generates a runtime error when an out-of-range value is converted into an enum type.

Bugfixes:

 * Inline assembly: calculate stack height warning correctly even when local variables are used.
 * Code generator: check for value transfer in non-payable constructors.
 * Parser: disallow empty enum definitions.
 * Type checker: disallow conversion between different enum types.
 * Interface JSON: do not include trailing new line.

### 0.4.4 (2016-10-31)

Bugfixes:
 * Type checker: forbid signed exponential that led to an incorrect use of EXP opcode.
 * Code generator: properly clean higher order bytes before storing in storage.

### 0.4.3 (2016-10-25)

Features:

 * Inline assembly: support both ``suicide`` and ``selfdestruct`` opcodes
   (note: ``suicide`` is deprecated).
 * Inline assembly: issue warning if stack is not balanced after block.
 * Include ``keccak256()`` as an alias to ``sha3()``.
 * Support shifting constant numbers.

Bugfixes:
 * Commandline interface: Disallow unknown options in ``solc``.
 * Name resolver: Allow inheritance of ``enum`` definitions.
 * Type checker: Proper type checking for bound functions.
 * Type checker: fixed crash related to invalid fixed point constants
 * Type checker: fixed crash related to invalid literal numbers.
 * Type checker: ``super.x`` does not look up ``x`` in the current contract.
 * Code generator: expect zero stack increase after ``super`` as an expression.
 * Code generator: fix an internal compiler error for ``L.Foo`` for ``enum Foo`` defined in library ``L``.
 * Code generator: allow inheritance of ``enum`` definitions.
 * Inline assembly: support the ``address`` opcode.
 * Inline assembly: fix parsing of assignment after a label.
 * Inline assembly: external variables of unsupported type (such as ``this``, ``super``, etc.)
   are properly detected as unusable.
 * Inline assembly: support variables within modifiers.
 * Optimizer: fix related to stale knowledge about SHA3 operations

### 0.4.2 (2016-09-17)

Bugfixes:

 * Code Generator: Fix library functions being called from payable functions.
 * Type Checker: Fixed a crash about invalid array types.
 * Code Generator: Fixed a call gas bug that became visible after
   version 0.4.0 for calls where the output is larger than the input.

### 0.4.1 (2016-09-09)

 * Build System: Fixes to allow library compilation.

### 0.4.0 (2016-09-08)

This release deliberately breaks backwards compatibility mostly to
enforce some safety features. The most important change is that you have
to explicitly specify if functions can receive ether via the ``payable``
modifier. Furthermore, more situations cause exceptions to be thrown.

Minimal changes to be made for upgrade:
 - Add ``payable`` to all functions that want to receive Ether
   (including the constructor and the fallback function).
 - Change ``_`` to ``_;`` in modifiers.
 - Add version pragma to each file: ``pragma solidity ^0.4.0;``

Breaking Changes:

 * Source files have to specify the compiler version they are
   compatible with using e.g. ``pragma solidity ^0.4.0;`` or
   ``pragma solidity >=0.4.0 <0.4.8;``
 * Functions that want to receive Ether have to specify the
   new ``payable`` modifier (otherwise they throw).
 * Contracts that want to receive Ether with a plain "send"
   have to implement a fallback function with the ``payable``
   modifier. Contracts now throw if no payable fallback
   function is defined and no function matches the signature.
 * Failing contract creation through "new" throws.
 * Division / modulus by zero throws.
 * Function call throws if target contract does not have code
 * Modifiers are required to contain ``_`` (use ``if (false) _`` as a workaround if needed).
 * Modifiers: return does not skip part in modifier after ``_``.
 * Placeholder statement `_` in modifier now requires explicit `;`.
 * ``ecrecover`` now returns zero if the input is malformed (it previously returned garbage).
 * The ``constant`` keyword cannot be used for constructors or the fallback function.
 * Removed ``--interface`` (Solidity interface) output option
 * JSON AST: General cleanup, renamed many nodes to match their C++ names.
 * JSON output: ``srcmap-runtime`` renamed to ``srcmapRuntime``.
 * Moved (and reworked) standard library contracts from inside the compiler to github.com/ethereum/solidity/std
   (``import "std";`` or ``import owned;`` do not work anymore).
 * Confusing and undocumented keyword ``after`` was removed.
 * New reserved words: ``abstract``, ``hex``, ``interface``, ``payable``, ``pure``, ``static``, ``view``.

Features:

 * Hexadecimal string literals: ``hex"ab1248fe"``
 * Internal: Inline assembly usable by the code generator.
 * Commandline interface: Using ``-`` as filename allows reading from stdin.
 * Interface JSON: Fallback function is now part of the ABI.
 * Interface: Version string now *semver* compatible.
 * Code generator: Do not provide "new account gas" if we know the called account exists.

Bugfixes:

 * JSON AST: Nodes were added at wrong parent
 * Why3 translator: Crash fix for exponentiation
 * Commandline Interface: linking libraries with underscores in their name.
 * Type Checker: Fallback function cannot return data anymore.
 * Code Generator: Fix crash when ``sha3()`` was used on unsupported types.
 * Code Generator: Manually set gas stipend for ``.send(0)``.

Lots of changes to the documentation mainly by voluntary external contributors.

### 0.3.6 (2016-08-10)

Features:

 * Formal verification: Take external effects on a contract into account.
 * Type Checker: Warning about unused return value of low-level calls and send.
 * Output: Source location and node id as part of AST output
 * Output: Source location mappings for bytecode
 * Output: Formal verification as part of json compiler output.

Bugfixes:

 * Commandline Interface: Do not crash if input is taken from stdin.
 * Scanner: Correctly support unicode escape codes in strings.
 * JSON output: Fix error about relative / absolute source file names.
 * JSON output: Fix error about invalid utf8 strings.
 * Code Generator: Dynamic allocation of empty array caused infinite loop.
 * Code Generator: Correctly calculate gas requirements for memcpy precompile.
 * Optimizer: Clear known state if two code paths are joined.

### 0.3.5 (2016-06-10)

Features:

 * Context-dependent path remappings (different modules can use the same library in different versions)

Bugfixes:

 * Type Checking: Dynamic return types were removed when fetching data from external calls, now they are replaced by an "unusable" type.
 * Type Checking: Overrides by constructors were considered making a function non-abstract.

### 0.3.4 (2016-05-31)

No change outside documentation.

### 0.3.3 (2016-05-27)

 * Allow internal library functions to be called (by "inlining")
 * Fractional/rational constants (only usable with fixed point types, which are still in progress)
 * Inline assembly has access to internal functions (as jump labels)
 * Running `solc` without arguments on a terminal will print help.
 * Bugfix: Remove some non-determinism in code generation.
 * Bugfix: Corrected usage of not / bnot / iszero in inline assembly
 * Bugfix: Correctly clean bytesNN types before comparison

### 0.3.2 (2016-04-18)

 * Bugfix: Inline assembly parser: `byte` opcode was unusable
 * Bugfix: Error reporting: tokens for variably-sized types were not converted to string properly
 * Bugfix: Dynamic arrays of structs were not deleted correctly.
 * Bugfix: Static arrays in constructor parameter list were not decoded correctly.

### 0.3.1 (2016-03-31)

 * Inline assembly
 * Bugfix: Code generation: array access with narrow types did not clean higher order bits
 * Bugfix: Error reporting: error reporting with unknown source location caused a crash

### 0.3.0 (2016-03-11)

BREAKING CHANGES:

 * Added new keywords `assembly`, `foreign`, `fixed`, `ufixed`, `fixedNxM`, `ufixedNxM` (for various values of M and N), `timestamp`
 * Number constant division does not round to integer, but to a fixed point type (e.g. `1 / 2 != 1`, but `1 / 2 == 0.5`).
 * Library calls now default to use DELEGATECALL (e.g. called library functions see the same value as the calling function for `msg.value` and `msg.sender`).
 * `<address>.delegatecall` as a low-level calling interface

Bugfixes:
 * Fixed a bug in the optimizer that resulted in comparisons being wrong.


### 0.2.2 (2016-02-17)

 * Index access for types `bytes1`, ..., `bytes32` (only read access for now).
 * Bugfix: Type checker crash for wrong number of base constructor parameters.

### 0.2.1 (2016-01-30)

 * Inline arrays, i.e. `var y = [1,x,f()];` if there is a common type for `1`, `x` and `f()`. Note that the result is always a fixed-length memory array and conversion to dynamic-length memory arrays is not yet possible.
 * Import similar to ECMAScript6 import (`import "abc.sol" as d` and `import {x, y} from "abc.sol"`).
 * Commandline compiler solc automatically resolves missing imports and allows for "include directories".
 * Conditional: `x ? y : z`
 * Bugfix: Fixed several bugs where the optimizer generated invalid code.
 * Bugfix: Enums and structs were not accessible to other contracts.
 * Bugfix: Fixed segfault connected to function parameter types, appeared during gas estimation.
 * Bugfix: Type checker crash for wrong number of base constructor parameters.
 * Bugfix: Allow function overloads with different array types.
 * Bugfix: Allow assignments of type `(x) = 7`.
 * Bugfix: Type `uint176` was not available.
 * Bugfix: Fixed crash during type checking concerning constructor calls.
 * Bugfix: Fixed crash during code generation concerning invalid accessors for struct types.
 * Bugfix: Fixed crash during code generating concerning computing a hash of a struct type.

### 0.2.0 (2015-12-02)

 * **Breaking Change**: `new ContractName.value(10)()` has to be written as `(new ContractName).value(10)()`
 * Added `selfdestruct` as an alias for `suicide`.
 * Allocation of memory arrays using `new`.
 * Binding library functions to types via `using x for y`
 * `addmod` and `mulmod` (modular addition and modular multiplication with arbitrary intermediate precision)
 * Bugfix: Constructor arguments of fixed array type were not read correctly.
 * Bugfix: Memory allocation of structs containing arrays or strings.
 * Bugfix: Data location for explicit memory parameters in libraries was set to storage.

### 0.1.7 (2015-11-17)

 * Improved error messages for unexpected tokens.
 * Proof-of-concept transcompilation to why3 for formal verification of contracts.
 * Bugfix: Arrays (also strings) as indexed parameters of events.
 * Bugfix: Writing to elements of `bytes` or `string` overwrite others.
 * Bugfix: "Successor block not found" on Windows.
 * Bugfix: Using string literals in tuples.
 * Bugfix: Cope with invalid commit hash in version for libraries.
 * Bugfix: Some test framework fixes on windows.

### 0.1.6 (2015-10-16)

 * `.push()` for dynamic storage arrays.
 * Tuple expressions (`(1,2,3)` or `return (1,2,3);`)
 * Declaration and assignment of multiple variables (`var (x,y,) = (1,2,3,4,5);` or `var (x,y) = f();`)
 * Destructuring assignment (`(x,y,) = (1,2,3)`)
 * Bugfix: Internal error about usage of library function with invalid types.
 * Bugfix: Correctly parse `Library.structType a` at statement level.
 * Bugfix: Correctly report source locations of parenthesized expressions (as part of "tuple" story).

### 0.1.5 (2015-10-07)

 * Breaking change in storage encoding: Encode short byte arrays and strings together with their length in storage.
 * Report warnings
 * Allow storage reference types for public library functions.
 * Access to types declared in other contracts and libraries via `.`.
 * Version stamp at beginning of runtime bytecode of libraries.
 * Bugfix: Problem with initialized string state variables and dynamic data in constructor.
 * Bugfix: Resolve dependencies concerning `new` automatically.
 * Bugfix: Allow four indexed arguments for anonymous events.
 * Bugfix: Detect too large integer constants in functions that accept arbitrary parameters.

### 0.1.4 (2015-09-30)

 * Bugfix: Returning fixed-size arrays.
 * Bugfix: combined-json output of solc.
 * Bugfix: Accessing fixed-size array return values.
 * Bugfix: Disallow assignment from literal strings to storage pointers.
 * Refactoring: Move type checking into its own module.

### 0.1.3 (2015-09-25)

 * `throw` statement.
 * Libraries that contain functions which are called via CALLCODE.
 * Linker stage for compiler to insert other contract's addresses (used for libraries).
 * Compiler option to output runtime part of contracts.
 * Compile-time out of bounds check for access to fixed-size arrays by integer constants.
 * Version string includes libevmasm/libethereum's version (contains the optimizer).
 * Bugfix: Accessors for constant public state variables.
 * Bugfix: Propagate exceptions in clone contracts.
 * Bugfix: Empty single-line comments are now treated properly.
 * Bugfix: Properly check the number of indexed arguments for events.
 * Bugfix: Strings in struct constructors.

### 0.1.2 (2015-08-20)

 * Improved commandline interface.
 * Explicit conversion between `bytes` and `string`.
 * Bugfix: Value transfer used in clone contracts.
 * Bugfix: Problem with strings as mapping keys.
 * Bugfix: Prevent usage of some operators.

### 0.1.1 (2015-08-04)

 * Strings can be used as mapping keys.
 * Clone contracts.
 * Mapping members are skipped for structs in memory.
 * Use only a single stack slot for storage references.
 * Improved error message for wrong argument count. (#2456)
 * Bugfix: Fix comparison between `bytesXX` types. (#2087)
 * Bugfix: Do not allow floats for integer literals. (#2078)
 * Bugfix: Some problem with many local variables. (#2478)
 * Bugfix: Correctly initialise `string` and `bytes` state variables.
 * Bugfix: Correctly compute gas requirements for callcode.

### 0.1.0 (2015-07-10)<|MERGE_RESOLUTION|>--- conflicted
+++ resolved
@@ -6,13 +6,9 @@
 Compiler Features:
  * Build System: LLL is not built anymore by default. Must configure it with CMake as `-DLLL=ON`.
  * Code generator: Do not perform redundant double cleanup on unsigned integers when loading from calldata.
-<<<<<<< HEAD
  * SMTChecker: `--hex-readable` flag to format hex values into a more readable format.
-=======
  * SMTChecker: Support ``msg``, ``tx`` and ``block`` member variables.
- * SMTChecker: Support ``gasleft()`` and ``blockhash()`` functions.
-
->>>>>>> 5be45e73
+ * SMTChecker: Support ``gasleft()`` and ``blockhash()`` functions
 
 Bugfixes:
 
