### 0.8.29 (unreleased)

Language Features:


Compiler Features:


Bugfixes:


### 0.8.28 (2024-10-09)

Language Features:
 * Transient storage state variables of value types are now fully supported.


Compiler Features:
 * General: Generate JSON representations of Yul ASTs only on demand to reduce memory usage.
 * Standard JSON Interface: Bytecode or IR can now be requested for a subset of all contracts without triggering unnecessary code generation for other contracts.


Bugfixes:
 * SMTChecker: Fix SMT logic error when assigning to an array of addresses.
 * Yul AST: Fix shifted native source locations when debug info selection included code snippets.


Build system:
* Removed ``USE_LD_GOLD`` option and default to use the compiler default linker. For custom linkers, ``CMAKE_CXX_FLAGS`` can be used.


### 0.8.27 (2024-09-04)

Language Features:
 * Accept declarations of state variables with ``transient`` data location (parser support only, no code generation yet).
 * Make ``require(bool, Error)`` available when using the legacy pipeline.
 * Yul: Parsing rules for source location comments have been relaxed: Whitespace between the location components as well as single-quoted code snippets are now allowed.


Compiler Features:
 * Commandline Interface: Add ``--transient-storage-layout`` output.
 * Commandline Interface: Allow the use of ``--asm-json`` output option in assembler mode to export EVM assembly of the contracts in JSON format.
 * Commandline Interface: Do not perform IR optimization when only unoptimized IR is requested.
 * Constant Optimizer: Uses ``PUSH0`` if supported by the selected evm version.
 * Error Reporting: Unimplemented features are now properly reported as errors instead of being handled as if they were bugs.
 * EVM: Support for the EVM version "Prague".
 * Peephole Optimizer: ``PUSH0``, when supported, is duplicated explicitly instead of using ``DUP1``.
 * Peephole Optimizer: Remove identical code snippets that terminate the control flow if they occur one after another.
 * SMTChecker: Add CHC engine check for underflow and overflow in unary minus operation.
 * SMTChecker: Replace CVC4 as a possible BMC backend with cvc5.
 * Standard JSON Interface: Add ``transientStorageLayout`` output.
 * Standard JSON Interface: Do not perform IR optimization when only unoptimized IR is requested.
 * Yul: Drop the deprecated typed Yul dialect that was only accessible via ``--yul`` in the CLI.
 * Yul: The presence of types in untyped Yul dialects is now a parser error.
 * Yul Optimizer: Caching of optimized IR to speed up optimization of contracts with bytecode dependencies.
 * Yul Optimizer: The optimizer now treats some previously unrecognized identical literals as identical.


Bugfixes:
 * Assembler: Fix ICE caused by imprecise calculation of required size of tags in bytecode when code size is above 255.
 * Parser: Fix spuriously emitted parser error for unary plus operations when used as binary operator in some cases.
 * SMTChecker: Fix error that reports invalid number of verified checks for BMC and CHC engines.
 * SMTChecker: Fix formatting of unary minus expressions in invariants.
 * SMTChecker: Fix internal compiler error when reporting proved targets for BMC engine.
 * SMTChecker: Fix SMT logic error when assigning to an array of contracts or functions.
 * Standard JSON Interface: For Yul input, properly produce output artifacts in case of warnings.
 * TypeChecker: Fix segfault when assigning nested tuple to tuple.
 * Yul IR Code Generation: Deterministic order of Yul subobjects.
 * Yul Optimizer: Fix Yul source locations always referring to unoptimized source, even in optimized outputs.
 * Yul Optimizer: Fix warnings being generated twice when there are no errors.
 * Yul Optimizer: Name simplification could lead to forbidden identifiers with a leading and/or trailing dot, e.g., ``x._`` would get simplified into ``x.``.
<<<<<<< HEAD
 * NatSpec: Correct devdoc method returns in documentation.
=======
 * Yul Parser: Fix segfault when parsing very long location comments.
>>>>>>> d6fa8491

Build System:
 * Change build system to use git submodules for some dependencies (nlohmann-json, fmtlib & range-v3).

### 0.8.26 (2024-05-21)

Language Features:
 * Introduce a new overload ``require(bool, Error)`` that allows usage of ``require`` functions with custom errors. This feature is available in the ``via-ir`` pipeline only.


Compiler Features:
 * SMTChecker: Create balance check verification target for CHC engine.
 * Yul IR Code Generation: Cheaper code for reverting with errors of a small static encoding size.
 * Yul Optimizer: New, faster default optimizer step sequence.


Bugfixes:
 * Commandline Interface: Fix ICE when the optimizer is disabled and an empty/blank string is used for ``--yul-optimizations`` sequence.
 * SMTChecker: Fix false positive when comparing hashes of same array or string literals.
 * SMTChecker: Fix internal error on mapping access caused by too strong requirements on sort compatibility of the index and mapping domain.
 * SMTChecker: Fix internal error when using an empty tuple in a conditional operator.
 * SMTChecker: Fix internal error when using bitwise operators with an array element as argument.
 * Standard JSON Interface: Fix ICE when the optimizer is disabled and an empty/blank string is used for ``optimizerSteps`` sequence.
 * StaticAnalyzer: Only raise a compile time error for division and modulo by zero when it's between literals.
 * TypeChecker: Fix compiler crash when the left-hand side of an assignment was a parenthesized non-tuple expression of a tuple type.
 * Yul Optimizer: Fix optimizer executing each repeating part of the step sequence at least twice, even if the code size already became stable after the first iteration.
 * Yul Optimizer: Fix the order of assignments generated by ``SSATransform`` being dependent on AST IDs, sometimes resulting in different (but equivalent) bytecode when unrelated files were added to the compilation pipeline.


Build System:
* Replace internal JSON library jsoncpp with nlohmann::json.


### 0.8.25 (2024-03-14)

Compiler Features:
 * Code Generator: Use ``MCOPY`` instead of ``MLOAD``/``MSTORE`` loop when copying byte arrays.
 * EVM: Set default EVM version to ``cancun``.
 * Yul Analyzer: Emit transient storage warning only for the first occurrence of ``tstore``.


Bugfixes:
 * Assembler: Prevent incorrect calculation of tag sizes.
 * Commandline Interface: Do not run IR pipeline when ``--via-ir`` is used but no output that depends on the IR is requested.
 * EVM Assembly Import: Fix handling of missing source locations during import.
 * SMTChecker: Ensure query is properly flushed to a file before calling solver when using SMT-LIB interface.
 * SMTChecker: Fix internal error caused by not respecting the sign of an integer type when constructing zero-value SMT expressions.
 * SMTChecker: Run Eldarica only when explicitly requested with `--model-checker-solvers eld`, even when it is present on the system.

### 0.8.24 (2024-01-25)

Language Features:
 * Introduce global ``block.blobbasefee`` for retrieving the blob base fee of the current block.
 * Introduce global function ``blobhash(uint)`` for retrieving versioned hashes of blobs, akin to the homonymous Yul builtin.
 * Yul: Introduce builtin ``blobbasefee()`` for retrieving the blob base fee of the current block.
 * Yul: Introduce builtin ``blobhash()`` for retrieving versioned hashes of blobs associated with the transaction.
 * Yul: Introduce builtin ``mcopy()`` for cheaply copying data between memory areas.
 * Yul: Introduce builtins ``tload()`` and ``tstore()`` for transient storage access.


Compiler Features:
 * EVM: Support for the EVM Version "Cancun".
 * SMTChecker: Support `bytes.concat` except when string literals are passed as arguments.
 * SMTChecker: Print a message that function parameter name was used instead of a concrete value in a counterexample when the concrete value found by the solver is too long to print.
 * Standard JSON Interface: Add experimental support to import EVM assembly in the format used by ``--asm-json``.
 * TypeChecker: Comparison of internal function pointers now yields a warning, as it can produce unexpected results with the legacy pipeline enabled.


Bugfixes:
 * AST import: Fix bug when importing inline assembly with empty ``let`` variable declaration.


### 0.8.23 (2023-11-08)

Important Bugfixes:
 * Optimizer: Fix block deduplicator bug which led to blocks which are identical apart from the contents of ``verbatim`` instructions to be treated as equivalent and thus collapsed into a single one.


Compiler Features:
 * Commandline Interface: An empty ``--yul-optimizations`` sequence can now be always provided.
 * Standard JSON Interface: An empty ``optimizerSteps`` sequence can now always be provided.


### 0.8.22 (2023-10-25)

Language Features:
 * Allow defining events at file level.


Compiler Features:
 * Code Generator: Remove redundant overflow checks of certain ``for`` loops when the counter variable cannot overflow.
 * Commandline Interface: Add ``--no-import-callback`` option that prevents the compiler from loading source files not given explicitly on the CLI or in Standard JSON input.
 * Commandline Interface: Add an experimental ``--import-asm-json`` option that can import EVM assembly in the format used by ``--asm-json``.
 * Commandline Interface: Use proper severity and coloring also for error messages produced outside of the compilation pipeline.
 * EVM: Deprecate support for "homestead", "tangerineWhistle", "spuriousDragon" and "byzantium" EVM versions.
 * Parser: Remove the experimental error recovery mode (``--error-recovery`` / ``settings.parserErrorRecovery``).
 * SMTChecker: Support user-defined operators.
 * Yul Optimizer: If ``PUSH0`` is supported, favor zero literals over storing zero values in variables.
 * Yul Optimizer: Run the ``Rematerializer`` and ``UnusedPruner`` steps at the end of the default clean-up sequence.


Bugfixes:
 * AST: Fix wrong initial ID for Yul nodes in the AST.
 * Code Generator: Fix output from via-IR code generator being dependent on which files were discovered by import callback. In some cases, a different AST ID assignment would alter the order of functions in internal dispatch, resulting in superficially different but semantically equivalent bytecode.
 * NatSpec: Fix internal error when requesting userdoc or devdoc for a contract that emits an event defined in a foreign contract or interface.
 * SMTChecker: Fix encoding error that causes loops to unroll after completion.
 * SMTChecker: Fix inconsistency on constant condition checks when ``while`` or ``for`` loops are unrolled before the condition check.
 * Yul Optimizer: Fix replacement decisions during CSE being affected by Yul variable names generated by the compiler, resulting in different (but equivalent) bytecode in some situations.


### 0.8.21 (2023-07-19)

Important Bugfixes:
 * Code Generator: Always generate code for the expression in ``<expression>.selector`` in the legacy code generation pipeline.
 * Yul Optimizer: Fix ``FullInliner`` step (``i``) not preserving the evaluation order of arguments passed into inlined functions in code that is not in expression-split form (i.e. when using a custom optimizer sequence in which the step not preceded by ``ExpressionSplitter`` (``x``)).


Language Features:
 * Allow qualified access to events from other contracts.
 * Relax restrictions on initialization of immutable variables. Reads and writes may now happen at any point at construction time outside of functions and modifiers. Explicit initialization is no longer mandatory.


Compiler Features:
 * Commandline Interface: Add ``--ast-compact-json`` output in assembler mode.
 * Commandline Interface: Add ``--ir-ast-json`` and ``--ir-optimized-ast-json`` outputs for Solidity input, providing AST in compact JSON format for IR and optimized IR.
 * Commandline Interface: Respect ``--optimize-yul`` and ``--no-optimize-yul`` in compiler mode and accept them in assembler mode as well. ``--optimize --no-optimize-yul`` combination now allows enabling EVM assembly optimizer without enabling Yul optimizer.
 * EWasm: Remove EWasm backend.
 * Parser: Introduce ``pragma experimental solidity``, which will enable an experimental language mode that in particular has no stability guarantees between non-breaking releases and is not suited for production use.
 * SMTChecker: Add ``--model-checker-print-query`` CLI option and ``settings.modelChecker.printQuery`` JSON option to output the SMTChecker queries in the SMTLIB2 format. This requires using ``smtlib2`` solver only.
 * Standard JSON Interface: Add ``ast`` file-level output for Yul input.
 * Standard JSON Interface: Add ``irAst`` and ``irOptimizedAst`` contract-level outputs for Solidity input, providing AST in compact JSON format for IR and optimized IR.
 * Yul Optimizer: Remove experimental ``ReasoningBasedSimplifier`` optimization step.
 * Yul Optimizer: Stack-to-memory mover is now enabled by default whenever possible for via IR code generation and pure Yul compilation.


Bugfixes:
 * Code Generator: Disallow complex expressions whose results are types, built-ins, modules or some unassignable functions. The legacy code generation pipeline would not actually evaluate them, discarding any side-effects they might have.
 * Code Generator: Fix not entirely deterministic order of functions in unoptimized Yul output. The choice of C++ compiler in some cases would result in different (but equivalent) bytecode (especially from native binaries vs emscripten binaries).
 * Commandline Interface: Fix internal error when using ``--stop-after parsing`` and requesting some of the outputs that require full analysis or compilation.
 * Commandline Interface: It is no longer possible to specify both ``--optimize-yul`` and ``--no-optimize-yul`` at the same time.
 * SMTChecker: Fix encoding of side-effects inside ``if`` and ``ternary conditional``statements in the BMC engine.
 * SMTChecker: Fix false negative when a verification target can be violated only by trusted external call from another public function.
 * SMTChecker: Fix generation of invalid SMT-LIB2 scripts in BMC engine with trusted mode for external calls when CHC engine times out.
 * SMTChecker: Fix internal error caused by incorrectly classifying external function call using function pointer as a public getter.
 * SMTChecker: Fix internal error caused by using external identifier to encode member access to functions that take an internal function as a parameter.
 * Standard JSON Interface: Fix an incomplete AST being returned when analysis is interrupted by certain kinds of fatal errors.
 * Type Checker: Disallow using certain unassignable function types in complex expressions.
 * Type Checker: Function declaration types referring to different declarations are no longer convertible to each other.
 * Yul Optimizer: Ensure that the assignment of memory slots for variables moved to memory does not depend on AST IDs that may depend on whether additional files are included during compilation.
 * Yul Optimizer: Fix ``FullInliner`` step not ignoring code that is not in expression-split form.
 * Yul Optimizer: Fix optimized IR being unnecessarily passed through the Yul optimizer again before bytecode generation.


AST Changes:
 * AST: Add the ``experimentalSolidity`` field to the ``SourceUnit`` nodes, which indicate whether the experimental parsing mode has been enabled via ``pragma experimental solidity``.


### 0.8.20 (2023-05-10)

Compiler Features:
 * Assembler: Use ``push0`` for placing ``0`` on the stack for EVM versions starting from "Shanghai". This decreases the deployment and runtime costs.
 * EVM: Set default EVM version to "Shanghai".
 * EVM: Support for the EVM Version "Shanghai".
 * NatSpec: Add support for NatSpec documentation in ``enum`` definitions.
 * NatSpec: Add support for NatSpec documentation in ``struct`` definitions.
 * NatSpec: Include NatSpec from events that are emitted by a contract but defined outside of it in userdoc and devdoc output.
 * Optimizer: Re-implement simplified version of ``UnusedAssignEliminator`` and ``UnusedStoreEliminator``. It can correctly remove some unused assignments in deeply nested loops that were ignored by the old version.
 * Parser: Unary plus is no longer recognized as a unary operator in the AST and triggers an error at the parsing stage (rather than later during the analysis).
 * SMTChecker: Add CLI option ``--model-checker-bmc-loop-iterations`` and a JSON option ``settings.modelChecker.bmcLoopIterations`` that specify how many loop iterations the BMC engine should unroll. Note that false negatives are possible when unrolling loops. This is due to the possibility that bmc loop iteration setting is less than actual number of iterations needed to complete a loop.
 * SMTChecker: Group all messages about unsupported language features in a single warning. The CLI option ``--model-checker-show-unsupported`` and the JSON option ``settings.modelChecker.showUnsupported`` can be enabled to show the full list.
 * SMTChecker: Properties that are proved safe are now reported explicitly at the end of analysis. By default, only the number of safe properties is shown. The CLI option ``--model-checker-show-proved-safe`` and the JSON option ``settings.modelChecker.showProvedSafe`` can be enabled to show the full list of safe properties.
 * Standard JSON Interface: Add experimental support for importing ASTs via Standard JSON.
 * Yul EVM Code Transform: If available, use ``push0`` instead of ``codesize`` to produce an arbitrary value on stack in order to create equal stack heights between branches.


Bugfixes:
 * ABI: Include events in the ABI that are emitted by a contract but defined outside of it.
 * Immutables: Disallow initialization of immutables in try/catch statements.
 * SMTChecker: Fix false positives in ternary operators that contain verification targets in its branches, directly or indirectly.


AST Changes:
 * AST: Add the ``internalFunctionIDs`` field to the AST nodes of contracts containing IDs of functions that may be called via the internal dispatch. The field is a map from function AST IDs to internal dispatch function IDs. These IDs are always generated, but they are only used in via-IR code generation.
 * AST: Add the ``usedEvents`` field to ``ContractDefinition`` which contains the AST IDs of all events emitted by the contract as well as all events defined and inherited by the contract.


### 0.8.19 (2023-02-22)

Language Features:
 * Allow defining custom operators for user-defined value types via ``using {f as +} for T global`` syntax.


Compiler Features:
 * SMTChecker: New trusted mode that assumes that any compile-time available code is the actual used code even in external calls. This can be used via the CLI option ``--model-checker-ext-calls trusted`` or the JSON field ``settings.modelChecker.extCalls: "trusted"``.


Bugfixes:
 * Assembler: Avoid duplicating subassembly bytecode where possible.
 * Code Generator: Avoid including references to the deployed label of referenced functions if they are called right away.
 * ContractLevelChecker: Properly distinguish the case of missing base constructor arguments from having an unimplemented base function.
 * SMTChecker: Fix internal error caused by unhandled ``z3`` expressions that come from the solver when bitwise operators are used.
 * SMTChecker: Fix internal error when using the custom NatSpec annotation to abstract free functions.
 * TypeChecker: Also allow external library functions in ``using for``.


AST Changes:
 * AST: Add ``function`` field to ``UnaryOperation`` and ``BinaryOperation`` AST nodes. ``functionList`` in ``UsingForDirective`` AST nodes will now contain ``operator`` and ``definition`` members instead of ``function`` when the list entry defines an operator.


### 0.8.18 (2023-02-01)

Language Features:
 * Allow named parameters in mapping types.


Compiler Features:
 * Commandline Interface: Add ``--no-cbor-metadata`` that skips CBOR metadata from getting appended at the end of the bytecode.
 * Commandline Interface: Return exit code ``2`` on uncaught exceptions.
 * EVM: Deprecate ``block.difficulty`` and disallow ``difficulty()`` in inline assembly for EVM versions >= paris. The change is due to the renaming introduced by [EIP-4399](https://eips.ethereum.org/EIPS/eip-4399).
 * EVM: Introduce ``block.prevrandao`` in Solidity and ``prevrandao()`` in inline assembly for EVM versions >= paris.
 * EVM: Set the default EVM version to "Paris".
 * EVM: Support for the EVM version "Paris".
 * Language Server: Add basic document hover support.
 * Natspec: Add event Natspec inheritance for devdoc.
 * Optimizer: Added optimization rule ``and(shl(X, Y), shl(X, Z)) => shl(X, and(Y, Z))``.
 * Parser: More detailed error messages about invalid version pragmas.
 * SMTChecker: Make ``z3`` the default solver for the BMC and CHC engines instead of all solvers.
 * SMTChecker: Support Eldarica as a Horn solver for the CHC engine when using the CLI option ``--model-checker-solvers eld``. The binary ``eld`` must be available in the system.
 * Solidity Upgrade Tool: Remove ``solidity-upgrade`` tool.
 * Standard JSON: Add a boolean field ``settings.metadata.appendCBOR`` that skips CBOR metadata from getting appended at the end of the bytecode.
 * TypeChecker: Warn when using deprecated builtin ``selfdestruct``.
 * Yul EVM Code Transform: Generate more optimal code for user-defined functions that always terminate a transaction. No return labels will be pushed for calls to functions that always terminate.
 * Yul Optimizer: Allow replacing the previously hard-coded cleanup sequence by specifying custom steps after a colon delimiter (``:``) in the sequence string.
 * Yul Optimizer: Eliminate ``keccak256`` calls if the value was already calculated by a previous call and can be reused.


Bugfixes:
 * Parser: Disallow several ``indexed`` attributes for the same event parameter.
 * Parser: Disallow usage of the ``indexed`` attribute for modifier parameters.
 * SMTChecker: Fix display error for negative integers that are one more than powers of two.
 * SMTChecker: Fix internal error on chain assignments using static fully specified state variables.
 * SMTChecker: Fix internal error on multiple wrong SMTChecker natspec entries.
 * SMTChecker: Fix internal error when a public library function is called internally.
 * SMTChecker: Fix internal error when deleting struct member of function type.
 * SMTChecker: Fix internal error when using user-defined types as mapping indices or struct members.
 * SMTChecker: Improved readability for large integers that are powers of two or almost powers of two in error messages.
 * TypeChecker: Fix bug where private library functions could be attached with ``using for`` outside of their declaration scope.
 * Yul Optimizer: Hash hex and decimal literals according to their value instead of their representation, improving the detection of equivalent functions.


### 0.8.17 (2022-09-08)

Important Bugfixes:
 * Yul Optimizer: Prevent the incorrect removal of storage writes before calls to Yul functions that conditionally terminate the external EVM call.


Compiler Features:
 * Code Generator: More efficient overflow checks for multiplication.
 * Language Server: Analyze all files in a project by default (can be customized by setting ``'file-load-strategy'`` to ``'directly-opened-and-on-import'`` in LSP settings object).
 * Yul Optimizer: Simplify the starting offset of zero-length operations to zero.


Bugfixes:
 * Type Checker: Fix internal compiler error on tuple assignments with invalid left-hand side.
 * Yul IR Code Generation: Fix internal compiler error when accessing the ``.slot`` member of a mapping through a storage reference in inline assembly.


Build System:
 * Allow disabling pedantic warnings and do not treat warnings as errors during compiler build when ``-DPEDANTIC=OFF`` flag is passed to CMake.
 * Update emscripten to version 3.1.19.


### 0.8.16 (2022-08-08)

Important Bugfixes:
 * Code Generation: Fix data corruption that affected ABI-encoding of calldata values represented by tuples: structs at any nesting level; argument lists of external functions, events and errors; return value lists of external functions. The 32 leading bytes of the first dynamically-encoded value in the tuple would get zeroed when the last component contained a statically-encoded array.


Compiler Features:
 * Code Generator: More efficient code for checked addition and subtraction.
 * TypeChecker: Support using library constants in initializers of other constants.
 * Yul IR Code Generation: Improved copy routines for arrays with packed storage layout.
 * Yul Optimizer: Add rule to convert ``mod(add(X, Y), A)`` into ``addmod(X, Y, A)``, if ``A`` is a power of two.
 * Yul Optimizer: Add rule to convert ``mod(mul(X, Y), A)`` into ``mulmod(X, Y, A)``, if ``A`` is a power of two.


Bugfixes:
 * Commandline Interface: Disallow the following options outside of the compiler mode: ``--via-ir``,``--metadata-literal``, ``--metadata-hash``, ``--model-checker-show-unproved``, ``--model-checker-div-mod-no-slacks``, ``--model-checker-engine``, ``--model-checker-invariants``, ``--model-checker-solvers``, ``--model-checker-timeout``, ``--model-checker-contracts``, ``--model-checker-targets``.
 * Type Checker: Fix compiler crash on tuple assignments involving certain patterns with unary tuples on the left-hand side.
 * Type Checker: Fix compiler crash when ``abi.encodeCall`` received a tuple expression instead of an inline tuple.
 * Type Checker: Fix null dereference in ``abi.encodeCall`` type checking of free function.


### 0.8.15 (2022-06-15)

Important Bugfixes:
 * Code Generation: Avoid writing dirty bytes to storage when copying ``bytes`` arrays.
 * Yul Optimizer: Keep all memory side-effects of inline assembly blocks.


Language Features:
 * Add `E.selector` for a non-anonymous event `E` to access the 32-byte selector topic.


Compiler Features:
 * Language Server: Add rudimentary support for semantic highlighting.
 * Language Server: Adds support for configuring ``include-paths`` JSON settings object that can be passed during LSP configuration stage.
 * Language Server: Always add ``{project_root}/node_modules`` to include search paths.
 * Type Checker: Warn about assignments involving multiple pushes to storage ``bytes`` that may invalidate references.
 * Yul Optimizer: Improve inlining heuristics for via IR code generation and pure Yul compilation.

Bugfixes:
 * ABI Encoder: When encoding an empty string coming from storage do not add a superfluous empty slot for data.
 * Common Subexpression Eliminator: Process assembly items in chunks with maximum size of 2000. It helps to avoid extremely time-consuming searches during code optimization.
 * DocString Parser: Fix ICE caused by an immutable struct with mapping.
 * Yul IR Code Generation: More robust cleanup in corner cases during memory to storage copies.
 * Yul Optimizer: Do not remove ``returndatacopy`` in cases in which it might perform out-of-bounds reads that unconditionally revert as out-of-gas. Previously, any ``returndatacopy`` that wrote to memory that was never read from was removed without accounting for the out-of-bounds condition.


### 0.8.14 (2022-05-17)

Important Bugfixes:
 * ABI Encoder: When ABI-encoding values from calldata that contain nested arrays, correctly validate the nested array length against ``calldatasize()`` in all cases.
 * Override Checker: Allow changing data location for parameters only when overriding external functions.


Compiler Features:
 * Assembly-Json Exporter: Include source list in `sourceList` field.
 * Commandline Interface: Option ``--pretty-json`` works also with the following options: ``--abi``, ``--asm-json``, ``--ast-compact-json``, ``--devdoc``, ``--storage-layout``, ``--userdoc``.
 * Language Server: Allow full filesystem access to language server.
 * Peephole Optimizer: Remove operations without side effects before simple terminations.
 * SMTChecker: Support ``abi.encodeCall`` taking into account the called selector.


Bugfixes:
 * Assembly-Json Exporter: Fix assembly json export to store jump types of operations in `jumpType` field instead of `value`.
 * SMTChecker: Fix ABI compatibility with z3 >=4.8.16.
 * SMTChecker: Fix bug when z3 is selected but not available at runtime.
 * Type Checker: Properly check restrictions of ``using ... global`` in conjunction with libraries.
 * TypeChecker: Convert parameters of function type to how they would be called for ``abi.encodeCall``.


### 0.8.13 (2022-03-16)

Important Bugfixes:
 * Code Generator: Correctly encode literals used in ``abi.encodeCall`` in place of fixed bytes arguments.


Language Features:
 * General: Allow annotating inline assembly as memory-safe to allow optimizations and stack limit evasion that rely on respecting Solidity's memory model.
 * General: ``using M for Type;`` is allowed at file level and ``M`` can now also be a brace-enclosed list of free functions or library functions.
 * General: ``using ... for T global;`` is allowed at file level where the user-defined type ``T`` has been defined, resulting in the effect of the statement being available everywhere ``T`` is available.


Compiler Features:
 * Commandline Interface: Allow the use of ``--via-ir`` in place of ``--experimental-via-ir``.
 * Compilation via Yul IR is no longer marked as experimental.
 * JSON-AST: Added selector field for errors and events.
 * Language Server: Implements goto-definition.
 * Peephole Optimizer: Optimize comparisons in front of conditional jumps and conditional jumps across a single unconditional jump.
 * Yul EVM Code Transform: Avoid unnecessary ``pop``s on terminating control flow.
 * Yul IR Code Generation: When the result of an external call is statically-sized, ignore any returndata past the size expected by the compiler.
 * Yul Optimizer: Remove ``sstore`` and ``mstore`` operations that are never read from.


Bugfixes:
 * General: Fix internal error for locales with unusual capitalization rules. Locale set in the environment is now completely ignored.
 * Type Checker: Fix incorrect type checker errors when importing overloaded functions.
 * Yul IR Code Generation: Optimize embedded creation code with correct settings. This fixes potential mismatches between the constructor code of a contract compiled in isolation and the bytecode in ``type(C).creationCode``, resp. the bytecode used for ``new C(...)``.


### 0.8.12 (2022-02-16)

Language Features:
 * General: Add equality-comparison operators for external function types.
 * General: Support ``ContractName.functionName`` for ``abi.encodeCall``, in addition to external function pointers.


Compiler Features:
 * Commandline Interface: Event and error signatures are also returned when using ``--hashes``.
 * Yul Optimizer: Remove ``mstore`` and ``sstore`` operations if the slot already contains the same value.
 * Yul: Emit immutable references for pure yul code when requested.



Bugfixes:
 * Antlr Grammar: Allow builtin names in ``yulPath`` to support ``.address`` in function pointers.
 * Code Generator: Fix internal error when accessing the members of external functions occupying more than two stack slots.
 * Code Generator: Fix internal error when doing an explicit conversion from ``string calldata`` to ``bytes``.
 * Control Flow Graph: Perform proper virtual lookup for modifiers for uninitialized variable and unreachable code analysis.
 * General: ``string.concat`` now properly takes strings as arguments and returns ``string memory``. It was accidentally introduced as a copy of ``bytes.concat`` before.
 * Immutables: Fix wrong error when the constructor of a base contract uses ``return`` and the derived contract contains immutable variables.
 * Inheritance: Consider functions in all ancestors during override analysis.
 * IR Generator: Add missing cleanup during the conversion of fixed bytes types to smaller fixed bytes types.
 * IR Generator: Add missing cleanup for indexed event arguments of value type.
 * IR Generator: Fix internal error when copying reference types in calldata and storage to struct or array members in memory.
 * IR Generator: Fix IR syntax error when copying storage arrays of structs containing functions.
 * Natspec: Fix internal error when overriding a struct getter with a Natspec-documented return value and the name in the struct is different.
 * Type Checker: Fix internal error when a constant variable declaration forward references a struct.
 * Yul EVM Code Transform: Improved stack shuffling in corner cases.


Solc-Js:
 * The wrapper now requires at least nodejs v10.
 * The code has been ported to TypeScript.


Build System:
 * Emscripten builds store the embedded WebAssembly binary in LZ4 compressed format and transparently decompress on loading.


### 0.8.11 (2021-12-20)

Language Features:
 * General: New builtin function ``abi.encodeCall(functionPointer, (arg1, arg2, ...))`` that type-checks the arguments and returns the ABI-encoded function call data.


Compiler Features:
 * Commandline Interface: Add ``--lsp`` option to get ``solc`` to act as a Language Server (LSP) communicating over stdio.


Bugfixes:
 * Code Generator: Fix a crash when using ``@use-src`` and compiling from Yul to ewasm.
 * SMTChecker: Fix internal error when an unsafe target is solved more than once and the counterexample messages are different.
 * SMTChecker: Fix soundness of assigned storage/memory local pointers that were not erasing enough knowledge.
 * Fix internal error when a function has a calldata struct argument with an internal type inside.
 * IR Generator: Fix IR syntax error when copying storage arrays of functions.


### 0.8.10 (2021-11-09)

Language Features:
 * Inline Assembly: Support ``.address`` and ``.selector`` on external function pointers to access their address and function selector.


Compiler Features:
 * Code Generator: Skip existence check for external contract if return data is expected. In this case, the ABI decoder will revert if the contract does not exist.
 * Commandline Interface: Accept nested brackets in step sequences passed to ``--yul-optimizations``.
 * Commandline Interface: Add ``--debug-info`` option for selecting how much extra debug information should be included in the produced EVM assembly and Yul code.
 * Commandline Interface: Support ``--asm``, ``--bin``, ``--ir-optimized``, ``--ewasm`` and ``--ewasm-ir`` output selection options in assembler mode.
 * Commandline Interface: Use different colors when printing errors, warnings and infos.
 * JSON AST: Set absolute paths of imports earlier, in the ``parsing`` stage.
 * SMTChecker: Output values for ``block.*``, ``msg.*`` and ``tx.*`` variables that are present in the called functions.
 * SMTChecker: Report contract invariants and reentrancy properties. This can be enabled via the CLI option ``--model-checker-invariants`` or the Standard JSON option ``settings.modelChecker.invariants``.
 * Standard JSON: Accept nested brackets in step sequences passed to ``settings.optimizer.details.yulDetails.optimizerSteps``.
 * Standard JSON: Add ``settings.debug.debugInfo`` option for selecting how much extra debug information should be included in the produced EVM assembly and Yul code.
 * Yul EVM Code Transform: Switch to new optimized code transform when compiling via Yul with enabled optimizer.
 * Yul Optimizer: Take control-flow side-effects of user-defined functions into account in various optimizer steps.


Bugfixes:
 * Code Generator: Fix constructor source mappings for immutables.
 * Commandline Interface: Disallow ``--error-recovery`` option outside of the compiler mode.
 * Commandline Interface: Don't return zero exit code when writing linked files to disk fails.
 * Commandline Interface: Fix extra newline character being appended to sources passed through standard input, affecting their hashes.
 * Commandline Interface: Report output selection options unsupported by the selected input mode instead of ignoring them.
 * Commandline Interface: When linking only accept exact matches for library names passed to the ``--libraries`` option. Library names not prefixed with a file name used to match any library with that name.
 * SMTChecker: Fix internal error in magic type access (``block``, ``msg``, ``tx``).
 * SMTChecker: Fix internal error in the CHC engine when passing gas in the function options.
 * TypeChecker: Fix internal error when using arrays and structs with user defined value types before declaration.
 * TypeChecker: Fix internal error when using user defined value types in public library functions.
 * TypeChecker: Improved error message for constant variables with (nested) mapping types.
 * Yul Assembler: Fix internal error when function names are not unique.
 * Yul IR Generator: Do not output empty switches/if-bodies for empty contracts.


Important Bugfixes in Experimental Features:
 * Yul IR Generator: Changes to function return variables referenced in modifier invocation arguments were not properly forwarded if there was more than one return variable.


Build System:
 * Pass linker-only emscripten options only when linking.
 * Remove obsolete compatibility workaround for emscripten builds.
 * Update emscripten to version 2.0.33.


### 0.8.9 (2021-09-29)

Important Bugfixes:
 * Immutables: Properly perform sign extension on signed immutables.
 * User Defined Value Type: Fix storage layout of user defined value types for underlying types shorter than 32 bytes.


Bugfixes:
 * AST: Export ``canonicalName`` for ``UserDefinedValueTypeDefinition`` and ``ContractDefinition``.



### 0.8.8 (2021-09-27)

Language Features:
 * Inheritance: A function that overrides only a single interface function does not require the ``override`` specifier.
 * Type System: Support ``type(E).min`` and ``type(E).max`` for enums.
 * User Defined Value Type: allows creating a zero cost abstraction over a value type with stricter type requirements.


Compiler Features:
 * Commandline Interface: Add ``--include-path`` option for specifying extra directories that may contain importable code (e.g. packaged third-party libraries).
 * Commandline Interface: Do not implicitly run evm bytecode generation unless needed for the requested output.
 * Commandline Interface: Normalize paths specified on the command line and make them relative for files located inside base path and/or include paths.
 * Immutable variables can be read at construction time once they are initialized.
 * SMTChecker: Add constraints to better correlate ``address(this).balance`` and ``msg.value``.
 * SMTChecker: Support constants via modules.
 * SMTChecker: Support low level ``call`` as external calls to unknown code.
 * SMTChecker: Support the ``value`` option for external function calls.
 * SMTChecker: Support user defined value types.


Bugfixes:
 * Code Generator: Fix ICE on assigning to calldata structs and statically-sized calldata arrays in inline assembly.
 * Code Generator: Use stable source order for ABI functions.
 * Commandline Interface: Disallow the ``--experimental-via-ir`` option in Standard JSON, Assembler and Linker modes.
 * Commandline Interface: Fix resolution of paths whitelisted with ``--allowed-paths`` or implicitly due to base path, remappings and files being compiled. Correctly handle paths that do not match imports exactly due to being relative, non-normalized or empty.
 * Commandline Interface: Report optimizer options as invalid in Standard JSON and linker modes instead of ignoring them.
 * Name Resolver: Fix that when importing an aliased symbol using ``import {AliasedName} from "a.sol"`` it would use the original name of the symbol and not the aliased one.
 * Opcode Optimizer: Prevent the optimizer from running multiple times to avoid potential bytecode differences for referenced code.
 * Parser: Properly check for multiple SPDX license identifiers next to each other and validate them.
 * SMTChecker: Fix BMC's constraints regarding internal functions.
 * SMTChecker: Fix false negative caused by ``push`` on storage array references returned by internal functions.
 * SMTChecker: Fix false positive in external calls from constructors.
 * SMTChecker: Fix internal error on some multi-source uses of ``abi.*``, cryptographic functions and constants.
 * Standard JSON: Fix non-fatal errors in Yul mode being discarded if followed by a fatal error.
 * Type Checker: Correct wrong error message in inline assembly complaining about ``.slot`` or ``.offset`` not valid when actually ``.length`` was used.
 * Type Checker: Disallow modifier declarations and definitions in interfaces.
 * Yul Optimizer: Fix a crash in LoadResolver, when ``keccak256`` has particular non-identifier arguments.



### 0.8.7 (2021-08-11)

Language Features:
 * Introduce global ``block.basefee`` for retrieving the base fee of the current block.
 * Yul: Introduce builtin ``basefee()`` for retrieving the base fee of the current block.


Compiler Features:
 * AssemblyStack: Also run opcode-based optimizer when compiling Yul code.
 * Commandline Interface: option ``--pretty-json`` works also with ``--standard--json``.
 * EVM: Set the default EVM version to "London".
 * SMTChecker: Do not check underflow and overflow by default.
 * SMTChecker: Unproved targets are hidden by default, and the SMTChecker only states how many unproved targets there are. They can be listed using the command line option ``--model-checker-show-unproved`` or the JSON option ``settings.modelChecker.showUnproved``.
 * SMTChecker: new setting to enable/disable encoding of division and modulo with slack variables. The command line option is ``--model-checker-div-mod-slacks`` and the JSON option is ``settings.modelChecker.divModWithSlacks``.
 * Yul EVM Code Transform: Also pop unused argument slots for functions without return variables (under the same restrictions as for functions with return variables).
 * Yul EVM Code Transform: Do not reuse stack slots that immediately become unreachable.
 * Yul Optimizer: Move function arguments and return variables to memory with the experimental Stack Limit Evader (which is not enabled by default).


Bugfixes:
 * Code Generator: Fix crash when passing an empty string literal to ``bytes.concat()``.
 * Code Generator: Fix internal compiler error when calling functions bound to calldata structs and arrays.
 * Code Generator: Fix internal compiler error when passing a 32-byte hex literal or a zero literal to ``bytes.concat()`` by disallowing such literals.
 * Commandline Interface: Apply ``--optimizer-runs`` option in assembly / yul mode.
 * Commandline Interface: Fix crash when a directory path is passed to ``--standard-json``.
 * Commandline Interface: Read JSON from standard input when ``--standard-json`` gets ``-`` as a file name.
 * Standard JSON: Include source location for errors in files with empty name.
 * Type Checker: Fix internal error and prevent static calls to unimplemented modifiers.
 * Yul Code Generator: Fix internal compiler error when using a long literal with bitwise negation.
 * Yul Code Generator: Fix source location references for calls to builtin functions.
 * Yul Parser: Fix source location references for ``if`` statements.


### 0.8.6 (2021-06-22)

Language Features:
 * Yul: Special meaning of ``".metadata"`` data object in Yul object.


Bugfixes:
 * Control Flow Graph: Fix incorrectly reported unreachable code.
 * Solc-Js: When running ``solcjs`` without the ``--optimize`` flag, use ``settings.optimizer.enabled=false`` in Standard JSON instead of omitting the key.
 * Standard JSON: Omitting ``settings.optimizer.enabled`` was not equivalent to setting it to ``false``. It meant disabling also the peephole optimizer and jumpdest remover which by default still run with ``enabled=false``.


### 0.8.5 (2021-06-10)

Language Features:
 * Allowing conversion from ``bytes`` and ``bytes`` slices to ``bytes1``/.../``bytes32``.
 * Yul: Add ``verbatim`` builtin function to inject arbitrary bytecode.


Compiler Features:
 * Code Generator: Insert helper functions for panic codes instead of inlining unconditionally. This can reduce costs if many panics (checks) are inserted, but can increase costs where few panics are used.
 * EVM: Set the default EVM version to "Berlin".
 * SMTChecker: Function definitions can be annotated with the custom Natspec tag ``custom:smtchecker abstract-function-nondet`` to be abstracted by a nondeterministic value when called.
 * Standard JSON / combined JSON: New artifact "functionDebugData" that contains bytecode offsets of entry points of functions and potentially more information in the future.
 * Yul Optimizer: Evaluate ``keccak256(a, c)``, when the value at memory location ``a`` is known at compile time and ``c`` is a constant ``<= 32``.


Bugfixes:
 * AST: Do not output value of Yul literal if it is not a valid UTF-8 string.
 * Code Generator: Fix internal error when function arrays are assigned to storage variables and the function types can be implicitly converted but are not identical.
 * Code Generator: Fix internal error when super would have to skip an unimplemented function in the virtual resolution order.
 * Control Flow Graph: Assume unimplemented modifiers use a placeholder.
 * Control Flow Graph: Take internal calls to functions that always revert into account for reporting unused or unassigned variables.
 * Function Call Graph: Fix internal error connected with circular constant references.
 * Name Resolver: Do not issue shadowing warning if the shadowing name is not directly accessible.
 * Natspec: Allow multiple ``@return`` tags on public state variable documentation.
 * SMTChecker: Fix internal error on conversion from ``bytes`` to ``fixed bytes``.
 * SMTChecker: Fix internal error on external calls from the constructor.
 * SMTChecker: Fix internal error on struct constructor with fixed bytes member initialized with string literal.
 * Source Locations: Properly set source location of scoped blocks.
 * Standard JSON: Properly allow the ``inliner`` setting under ``settings.optimizer.details``.
 * Type Checker: Fix internal compiler error related to having mapping types in constructor parameter for abstract contracts.
 * Type Checker: Fix internal compiler error when attempting to use an invalid external function type on pre-byzantium EVMs.
 * Type Checker: Fix internal compiler error when overriding receive ether function with one having different parameters during inheritance.
 * Type Checker: Make errors about (nested) mapping type in event or error parameter into fatal type errors.
 * Type Checker: Fix internal compiler error when overriding an implemented modifier with an unimplemented one.


AST Changes:
 * Add member `hexValue` for Yul string and hex literals.



### 0.8.4 (2021-04-21)

Important Bugfixes:
 * ABI Decoder V2: For two-dimensional arrays and specially crafted data in memory, the result of ``abi.decode`` can depend on data elsewhere in memory. Calldata decoding is not affected.


Language Features:
 * Assembly / Yul: Allow hex string literals.
 * Possibility to use ``bytes.concat`` with variable number of ``bytes`` and ``bytesNN`` arguments which behaves as a restricted version of `abi.encodePacked` with a more descriptive name.
 * Support custom errors via the ``error`` keyword and introduce the ``revert`` statement.


Compiler Features:
 * Analysis: Properly detect circular references to the bytecode of other contracts across all function calls.
 * Commandline Interface: Model checker option ``--model-checker-targets`` also accepts ``outOfBounds``.
 * Commandline Interface: New model checker option ``--model-checker-contracts`` allows users to select which contracts should be analyzed as the most derived.
 * Low-Level Inliner: Inline ordinary jumps to small blocks and jumps to small blocks that terminate.
 * NatSpec: Allow ``@notice`` tag on non-public state variables and local variable declarations. The documentation will only be part of the AST, under the field ``documentation``.
 * SMTChecker: Deprecate ``pragma experimental SMTChecker;`` and set default model checker engine to ``none``.
 * SMTChecker: Report local variables in CHC counterexamples.
 * SMTChecker: Report out of bounds index access for arrays and fixed bytes.
 * SMTChecker: Support file level functions and constants.
 * Standard JSON: Model checker option ``settings.modelChecker.targets`` also accepts ``outOfBounds``.
 * Standard JSON: Model checker option ``settings.modelChecker.targets`` takes an array of string targets instead of string of comma separated targets.
 * Standard JSON: New model checker option ``settings.modelChecker.contracts`` allows users to select which contracts should be analyzed as the most derived.
 * Yul EVM Code Transform: Stack Optimization: Reuse slots of unused function arguments and defer allocating stack slots for return variables until after expression statements and assignments that do not reference them.
 * Yul Optimizer: Added a new step FunctionSpecializer, that specializes a function with its literal arguments.


Bugfixes:
 * Antlr Grammar: Fix parsing of import paths involving properly distinguishing between empty and non-empty string literals in general.
 * AST Output: Fix ``kind`` field of ``ModifierInvocation`` for base constructor calls.
 * Commandline interface: Fix internal error when printing AST and using ``--base-path`` or ``file://`` prefix in imports.
 * Commandline interface: Fix standard input bypassing allowed path checks.
 * Natspec: Fix internal error related to the `@returns` documentation for a public state variable overriding a function.
 * SMTChecker: Fix false positive and false negative on ``push`` as LHS of a compound assignment.
 * SMTChecker: Fix false positive in contracts that cannot be deployed.
 * SMTChecker: Fix internal error on public getter returning dynamic data on older EVM versions where these are not available.
 * SMTChecker: Fix internal error on try-catch with function call in catch block.
 * Type Checker: Fix missing error when events are used without an emit statement.


AST Changes:
 * New property for ``ContractDefinition`` nodes: ``usedErrors`` lists AST IDs of all errors used by the contract (even if defined outside).



### 0.8.3 (2021-03-23)

Important Bugfixes:
 * Optimizer: Fix bug on incorrect caching of Keccak-256 hashes.

Compiler Features:
 * Command Line Interface: Drop experimental support for ``--machine evm15``.
 * Optimizer: Try to move ``and`` with constant inside ``or`` to improve storage writes of small types.
 * Optimizer: Replace multiplications and divisions with powers of two by shifts.

Bugfixes:
 * AST Import: For constructors, a public visibility is ignored during importing.
 * Error Reporter: Fix handling of carriage return.
 * SMTChecker: Fix internal error in BMC on resolving virtual functions inside branches.
 * SMTChecker: Fix internal error on ``array.pop`` nested inside 1-tuple.
 * SMTChecker: Fix internal error on ``FixedBytes`` constant initialized with string literal.
 * SMTChecker: Fix internal error on array slices.
 * SMTChecker: Fix internal error on calling public getter on a state variable of type array (possibly nested) of structs.
 * SMTChecker: Fix internal error on pushing to ``string`` casted to ``bytes``.
 * SMTChecker: Fix bug in virtual functions called by constructors.

AST Changes:
 * ModifierInvocation: Add ``kind`` field which can be ``modifierInvocation`` or ``baseConstructorSpecifier``.


### 0.8.2 (2021-03-02)

Compiler Features:
 * AST: Export NatSpec comments above each statement as their documentation.
 * Inline Assembly: Do not warn anymore about variables or functions being shadowed by EVM opcodes.
 * NatSpec: Provide source locations for parsing errors.
 * Optimizer: Simple inlining when jumping to small blocks that jump again after a few side-effect free opcodes.
 * NatSpec: Allow and export all tags that start with ``@custom:``.


Bugfixes:
 * AST: Added ``referencedDeclaration`` for enum members.
 * Code Generator: Fix internal error when functions are passed as parameters of other callables, when the function types can be implicitly converted, but not identical.
 * Parser: Properly parse ``.address`` in some situations.
 * SMTChecker: Fix missing type constraints on block and transaction variables in the deployment phase.
 * Type Checker: Fix internal error when override specifier is not a contract.
 * Type Checker: Make function-hash collision errors into fatal type errors.


AST Changes:
 * Adds ``nameLocation`` to declarations to represent the exact location of the symbolic name.
 * Removed the redundant function type "bytearraypush" - replaced by "arraypush".
 * Support field ``documentation`` to hold NatSpec comments above each statement.


### 0.8.1 (2021-01-27)

Language Features:
 * Possibility to use ``catch Panic(uint code)`` to catch a panic failure from an external call.

Compiler Features:
 * Code Generator: Reduce the cost of ``<address>.code.length`` by using ``extcodesize`` directly.
 * Command Line Interface: Allow ``=`` as separator between library name and address in ``--libraries`` commandline option.
 * Command Line Interface: New option ``--model-checker-targets`` allows specifying which targets should be checked. The valid options are ``all``, ``constantCondition``, ``underflow``, ``overflow``, ``divByZero``, ``balance``, ``assert``, ``popEmptyArray``, where the default is ``all``. Multiple targets can be chosen at the same time, separated by a comma without spaces: ``underflow,overflow,assert``.
 * Command Line Interface: Only accept library addresses with a prefix of ``0x`` in ``--libraries`` commandline option.
 * Optimizer: Add rule to replace ``iszero(sub(x,y))`` by ``eq(x,y)``.
 * Parser: Report meaningful error if parsing a version pragma failed.
 * SMTChecker: Output internal and trusted external function calls in a counterexample's transaction trace.
 * SMTChecker: Show ``msg.value`` in counterexample transaction traces when greater than 0.
 * SMTChecker: Show contract name in counterexample function call.
 * SMTChecker: Support ABI functions as uninterpreted functions.
 * SMTChecker: Support try/catch statements.
 * SMTChecker: Synthesize untrusted functions called externally.
 * SMTChecker: Use checked arithmetic by default and support ``unchecked`` blocks.
 * Standard JSON: New option ``modelCheckerSettings.targets`` allows specifying which targets should be checked. The valid options are ``all``, ``constantCondition``, ``underflow``, ``overflow``, ``divByZero``, ``balance``, ``assert``, ``popEmptyArray``, where the default is ``all``. Multiple targets can be chosen at the same time, separated by a comma without spaces: ``underflow,overflow,assert``.

Bugfixes:
 * Code Generator: Fix length check when decoding malformed error data in catch clause.
 * Control Flow Graph: Fix missing error caused by read from/write to uninitialized variables.
 * SMTChecker: Fix false negatives in overriding modifiers and functions.
 * SMTChecker: Fix false negatives in the presence of inline assembly.
 * SMTChecker: Fix false negatives when analyzing external function calls.
 * SMTChecker: Fix internal error on ``block.chainid``.
 * SMTChecker: Fix internal error on pushing string literal to ``bytes`` array.
 * SMTChecker: Fix missing type constraints for block variables.
 * Type Checker: Fix infinite loop when accessing circular constants from inline assembly.
 * Type Checker: Fix internal error caused by constant structs containing mappings.
 * Type System: Disallow implicit conversion from ``uintN`` to ``intM`` when ``M > N``, and by extension, explicit conversion between the same types is also disallowed.

Build System:
 * Update the soljson.js build to emscripten 2.0.12 and boost 1.75.0.


### 0.8.0 (2020-12-16)

Breaking Changes:
 * Code Generator: All arithmetic is checked by default. These checks can be disabled using ``unchecked { ... }``.
 * Code Generator: Cause a panic if a byte array in storage is accessed whose length is encoded incorrectly.
 * Code Generator: Use ``revert`` with error signature ``Panic(uint256)`` and error codes instead of invalid opcode on failing assertions.
 * Command Line Interface: JSON fields `abi`, `devdoc`, `userdoc` and `storage-layout` are now sub-objects rather than strings.
 * Command Line Interface: Remove the ``--old-reporter`` option.
 * Command Line Interface: Remove the legacy ``--ast-json`` option. Only the ``--ast-compact-json`` option is supported now.
 * General: Enable ABI coder v2 by default.
 * General: Remove global functions ``log0``, ``log1``, ``log2``, ``log3`` and ``log4``.
 * Parser: Exponentiation is right associative. ``a**b**c`` is parsed as ``a**(b**c)``.
 * Scanner: Remove support for the ``\b``, ``\f``, and ``\v`` escape sequences.
 * Standard JSON: Remove the ``legacyAST`` option.
 * Type Checker: Function call options can only be given once.
 * Type System: Declarations with the name ``this``, ``super`` and ``_`` are disallowed, with the exception of public functions and events.
 * Type System: Disallow ``msg.data`` in ``receive()`` function.
 * Type System: Disallow ``type(super)``.
 * Type System: Disallow enums with more than 256 members.
 * Type System: Disallow explicit conversions from negative literals and literals larger than ``type(uint160).max`` to ``address`` type.
 * Type System: Disallow the ``byte`` type. It was an alias to ``bytes1``.
 * Type System: Explicit conversion to ``address`` type always returns a non-payable ``address`` type. In particular, ``address(u)``, ``address(b)``, ``address(c)`` and ``address(this)`` have the type ``address`` instead of ``address payable`` (Here ``u``, ``b``, and ``c`` are arbitrary variables of type ``uint160``, ``bytes20`` and contract type respectively.)
 * Type System: Explicit conversions between two types are disallowed if it changes more than one of sign, width or kind at the same time.
 * Type System: Explicit conversions from literals to enums are only allowed if the value fits in the enum.
 * Type System: Explicit conversions from literals to integer type is as strict as implicit conversions.
 * Type System: Introduce ``address(...).code`` to retrieve the code as ``bytes memory``. The size can be obtained via ``address(...).code.length``, but it will currently always include copying the code.
 * Type System: Introduce ``block.chainid`` for retrieving the current chain id.
 * Type System: Support ``address(...).codehash`` to retrieve the codehash of an account.
 * Type System: The global variables ``tx.origin`` and ``msg.sender`` have type ``address`` instead of ``address payable``.
 * Type System: Unary negation can only be used on signed integers, not on unsigned integers.
 * View Pure Checker: Mark ``chainid`` as view.
 * Yul: Disallow the use of reserved identifiers, such as EVM instructions, even if they are not available in the given dialect / EVM version.
 * Yul: The ``assignimmutable`` builtin in the "EVM with objects" dialect takes the base offset of the code to modify as an additional argument.

Language Features:
 * Super constructors can now be called using the member notation e.g. ``M.C(123)``.

Bugfixes:
 * Type Checker: Perform proper truncating integer arithmetic when using constants in array length expressions.

AST Changes:
 * New AST Node ``IdentifierPath`` replacing in many places the ``UserDefinedTypeName``.
 * New AST Node ``UncheckedBlock`` used for ``unchecked { ... }``.

### 0.7.6 (2020-12-16)

Language Features:
 * Code generator: Support conversion from calldata slices to memory and storage arrays.
 * Code generator: Support copying dynamically encoded structs from calldata to memory.
 * Code generator: Support copying of nested arrays from calldata to memory.
 * Scanner: Generate a parser error when comments or unicode strings contain an unbalanced or underflowing set of unicode direction override markers (LRO, RLO, LRE, RLE, PDF).
 * The fallback function can now also have a single ``calldata`` argument (equaling ``msg.data``) and return ``bytes memory`` (which will not be ABI-encoded but returned as-is).
 * Wasm backend: Add ``i32.select`` and ``i64.select`` instructions.

Compiler Features:
 * Build System: Optionally support dynamic loading of Z3 and use that mechanism for Linux release builds.
 * Code Generator: Avoid memory allocation for default value if it is not used.
 * SMTChecker: Apply constant evaluation on binary arithmetic expressions.
 * SMTChecker: Create underflow and overflow verification targets for increment/decrement in the CHC engine.
 * SMTChecker: Report struct values in counterexamples from CHC engine.
 * SMTChecker: Support early returns in the CHC engine.
 * SMTChecker: Support getters.
 * SMTChecker: Support named arguments in function calls.
 * SMTChecker: Support struct constructor.
 * Standard-Json: Move the recently introduced ``modelCheckerSettings`` key to ``settings.modelChecker``.
 * Standard-Json: Properly filter the requested output artifacts.

Bugfixes:
 * Code generator: Do not pad empty string literals with a single 32-byte zero field in the ABI coder v1.
 * NatSpec: Fix segfault when inheriting return parameter documentation for modifiers with no parameters.
 * SMTChecker: Fix cast string literals to byte arrays.
 * SMTChecker: Fix internal compiler error when doing bitwise compound assignment with string literals.
 * SMTChecker: Fix internal error when trying to generate counterexamples with old z3.
 * SMTChecker: Fix segmentation fault that could occur on certain SMT-enabled sources when no SMT solver was available.
 * SMTChecker: Fix internal error when ``bytes.push()`` is used as the LHS of an assignment.
 * Type Checker: ``super`` is not available in libraries.
 * Type Checker: Disallow leading zeroes in sized-types (e.g. ``bytes000032``), but allow them to be treated as identifiers.
 * Yul Optimizer: Fix a bug in NameSimplifier where a new name created by NameSimplifier could also be created by NameDispenser.
 * Yul Optimizer: Removed NameSimplifier from optimization steps available to users.

### 0.7.5 (2020-11-18)

Language Features:
 * Ability to select the abi coder using ``pragma abicoder v1`` and ``pragma abicoder v2``.
 * Inline Assembly: Use ``.offset`` and ``.length`` for calldata variables of dynamic array type to access their calldata offset and length (number of elements). Both of them can also be assigned to.
 * Immutable variables with literal number values are considered pure.

Compiler Features:
 * Assembler: Perform linking in assembly mode when library addresses are provided.
 * Command Line Interface: New option ``--experimental-via-ir`` allows switching compilation process to go through the Yul intermediate representation. This is highly experimental and is used for development purposes.
 * Command Line Interface: New option ``--model-checker-timeout`` sets a timeout in milliseconds for each individual query performed by the SMTChecker.
 * Command Line Interface: Report error if file could not be read in ``--standard-json`` mode.
 * Command Line interface: Report proper error for each output file which could not be written. Previously an exception was thrown, and execution aborted, on the first error.
 * SMTChecker: Add division by zero checks in the CHC engine.
 * SMTChecker: More precise analysis of external calls using ``this``.
 * SMTChecker: Support ``selector`` for expressions with value known at compile-time.
 * Standard JSON: New option ``modelCheckerSettings.timeout`` sets a timeout in milliseconds for each individual query performed by the SMTChecker.
 * Standard JSON: New option ``settings.viaIR`` allows the same switch as ``--experimental-via-ir`` on the commandline.


Bugfixes:
 * Code generator: Fix missing creation dependency tracking for abstract contracts.
 * Command Line Interface: Fix write error when the directory passed to ``--output-dir`` ends with a slash.
 * Command Line Interface: Reject duplicate libraries in ``--libraries`` option instead of arbitrarily choosing one.
 * NatSpec: Fix internal error when inheriting return parameter documentation but the parameter names differ between base and inherited.
 * SMTChecker: Fix CHC false positives when branches are used inside modifiers.
 * SMTChecker: Fix false negative in modifier applied multiple times.
 * SMTChecker: Fix incorrect counterexamples reported by the CHC engine.
 * SMTChecker: Fix internal error in the BMC engine when inherited contract from a different source unit has private state variables.
 * SMTChecker: Fix internal error on conversion from string literal to byte.
 * SMTChecker: Fix internal error when ``array.push()`` is used as the LHS of an assignment.
 * SMTChecker: Fix internal error when assigning state variable via contract's name.
 * SMTChecker: Fix internal error when using tuples of rational literals inside the conditional operator.
 * SMTChecker: Fix lack of reporting potential violations when using only the CHC engine.
 * Standard JSON: Fix library addresses specified in ``libraries`` being used for linking even if the file names do not match.

AST Changes:
 * New member ``suffix`` for inline assembly identifiers. Currently supported values are ``"slot"``, ``"offset"`` and ``"length"`` to access the components of a Solidity variable.


### 0.7.4 (2020-10-19)

Important Bugfixes:
 * Code Generator: Fix data corruption bug when copying empty byte arrays from memory or calldata to storage.


Language Features:
 * Constants can be defined at file level.


Compiler Features:
 * Command Line Interface: New option ``--model-checker-engine`` allows to choose a specific SMTChecker engine. Options are ``all`` (default), ``bmc``, ``chc`` and ``none``.
 * Control Flow Graph: Print warning for non-empty functions with unnamed return parameters that are not assigned a value in all code paths.
 * SMTChecker: Support ``keccak256``, ``sha256``, ``ripemd160`` and ``ecrecover`` in the CHC engine.
 * SMTChecker: Support inline arrays.
 * SMTChecker: Support variables ``block``, ``msg`` and ``tx`` in the CHC engine.
 * Standard JSON: New option ``modelCheckerSettings.engine`` allows to choose a specific SMTChecker engine. Options are ``all`` (default), ``bmc``, ``chc`` and ``none``.


Bugfixes:
 * Code generator: Fix ``ABIEncoderV2`` pragma from the current module affecting inherited functions and applied modifiers.
 * Code generator: Fix internal compiler error when referencing members via module name but not using the reference.
 * Code generator: Fix internal error on returning structs containing mappings from library function.
 * Code generator: Use revert instead of invalid opcode for out-of-bounds array index access in getter.
 * Contract Level Checker: Add missing check against inheriting functions with ABIEncoderV2 return types in ABIEncoderV1 contracts.
 * Name Resolver: Fix shadowing/same-name warnings for later declarations.
 * Type Checker: Allow arrays of contract types as type expressions and as arguments for ``abi.decode``.
 * Type Checker: Disallow invalid use of library names as type name.
 * Type Checker: Fix internal compiler error caused by storage parameters with nested mappings in libraries.


### 0.7.3 (2020-10-07)

Important Bugfixes:
 * Code Generator: Properly cleanup after copying dynamic-array to storage for packed types.

Compiler Features:
 * Code generator: Implemented events with function type as one of its indexed parameters.
 * General: Option to stop compilation after parsing stage. Can be used with ``solc --stop-after parsing``
 * Optimizer: Optimize ``exp`` when base is ``-1``.
 * SMTChecker: Support ``addmod`` and ``mulmod``.
 * SMTChecker: Support array slices.
 * SMTChecker: Support type conversions.


Bugfixes:
 * Fixed internal compiler errors for certain contracts involving the ``new`` expression.
 * JSON AST: Fix internal error when using ``--ast-json`` on a function with memory arguments in ABIEncoderV2 contracts.
 * Type Checker: Add missing checks for calls using types incompatible with ABIEncoderV1 in modules where ABIEncoderV2 is not enabled.
 * Type Checker: Fix internal compiler error when calling `.push(<arg>)` for a storage array with a nested mapping.


### 0.7.2 (2020-09-28)

Important Bugfixes:
 * Type Checker: Disallow two or more free functions with identical name (potentially imported and aliased) and parameter types.

Compiler Features:
 * Export compiler-generated utility sources via standard-json or combined-json.
 * Optimizer: Optimize ``exp`` when base is 0, 1 or 2.
 * SMTChecker: Keep knowledge about string literals, even through assignment, and thus support the ``.length`` property properly.
 * SMTChecker: Support ``address`` type conversion with literals, e.g. ``address(0)``.
 * SMTChecker: Support ``revert()``.
 * SMTChecker: Support ``type(T).min``, ``type(T).max``, and ``type(I).interfaceId``.
 * SMTChecker: Support compound and, or, and xor operators.
 * SMTChecker: Support events and low-level logs.
 * SMTChecker: Support fixed bytes index access.
 * SMTChecker: Support memory allocation, e.g. ``new bytes(123)``.
 * SMTChecker: Support shifts.
 * SMTChecker: Support structs.
 * Type Checker: Explain why oversized hex string literals can not be explicitly converted to a shorter ``bytesNN`` type.
 * Type Checker: More detailed error messages why implicit conversions fail.
 * Type Checker: Report position of first invalid UTF-8 sequence in ``unicode""`` literals.
 * Yul IR Generator: Report source locations related to unimplemented features.
 * Yul Optimizer: Inline into functions further down in the call graph first.
 * Yul Optimizer: Prune unused parameters in functions.
 * Yul Optimizer: Try to simplify function names.


Bugfixes:
 * Code generator: Fix internal error on stripping dynamic types from return parameters on EVM versions without ``RETURNDATACOPY``.
 * Type Checker: Add missing check against nested dynamic arrays in ABI encoding functions when ABIEncoderV2 is disabled.
 * Type Checker: Correct the error message for invalid named parameter in a call to refer to the right argument.
 * Type Checker: Disallow ``virtual`` for modifiers in libraries.
 * Name Resolver: Correct the warning for homonymous, but not shadowing declarations.
 * Type system: Fix internal error on implicit conversion of contract instance to the type of its ``super``.
 * Type system: Fix internal error on implicit conversion of string literal to a calldata string.
 * Type system: Fix named parameters in overloaded function and event calls being matched incorrectly if the order differs from the declaration.
 * ViewPureChecker: Prevent visibility check on constructors.


### 0.7.1 (2020-09-02)

Language Features:
 * Allow function definitions outside of contracts, behaving much like internal library functions.
 * Code generator: Implementing copying structs from calldata to storage.

Compiler Features:
 * SMTChecker: Add underflow and overflow as verification conditions in the CHC engine.
 * SMTChecker: Support bitwise or, xor and not operators.
 * SMTChecker: Support conditional operator.
 * Standard JSON Interface: Do not run EVM bytecode code generation, if only Yul IR or EWasm output is requested.
 * Yul Optimizer: LoopInvariantCodeMotion can move reading operations outside for-loops as long as the affected area is not modified inside the loop.
 * Yul: Report error when using non-string literals for ``datasize()``, ``dataoffset()``, ``linkersymbol()``, ``loadimmutable()``, ``setimmutable()``.

Bugfixes:
 * AST: Remove ``null`` member values also when the compiler is used in standard-json-mode.
 * General: Allow `type(Contract).name` for abstract contracts and interfaces.
 * Immutables: Disallow assigning immutables more than once during their declaration.
 * Immutables: Properly treat complex assignment and increment/decrement as both reading and writing and thus disallow it everywhere for immutable variables.
 * Optimizer: Keep side-effects of ``x`` in ``byte(a, shr(b, x))`` even if the constants ``a`` and ``b`` would make the expression zero unconditionally. This optimizer rule is very hard if not impossible to trigger in a way that it can result in invalid code, though.
 * References Resolver: Fix internal bug when using constructor for library.
 * Scanner: Fix bug where whitespace would be allowed within the ``->`` token (e.g. ``function f() -   > x {}`` becomes invalid in inline assembly and Yul).
 * SMTChecker: Fix internal error in BMC function inlining.
 * SMTChecker: Fix internal error on array implicit conversion.
 * SMTChecker: Fix internal error on fixed bytes index access.
 * SMTChecker: Fix internal error on lvalue unary operators with tuples.
 * SMTChecker: Fix internal error on tuple assignment.
 * SMTChecker: Fix internal error on tuples of one element that have tuple type.
 * SMTChecker: Fix internal error when using imported code.
 * SMTChecker: Fix soundness of array ``pop``.
 * Type Checker: Disallow ``using for`` directive inside interfaces.
 * Type Checker: Disallow signed literals as exponent in exponentiation operator.
 * Type Checker: Disallow structs containing nested mapping in memory as parameters for library functions.
 * Yul Optimizer: Ensure that Yul keywords are not mistakenly used by the NameDispenser and VarNameCleaners. The bug would manifest as uncompilable code.
 * Yul Optimizer: Make function inlining order more resilient to whether or not unrelated source files are present.


### 0.7.0 (2020-07-28)

Breaking changes:
 * Inline Assembly: Disallow ``.`` in user-defined function and variable names.
 * Inline Assembly: Slot and offset of storage pointer variable ``x`` are accessed via ``x.slot`` and ``x.offset`` instead of ``x_slot`` and ``x_offset``.
 * JSON AST: Mark hex string literals with ``kind: "hexString"``.
 * JSON AST: Remove members with ``null`` value from JSON output.
 * Parser: Disallow ``gwei`` as identifier.
 * Parser: Disallow dot syntax for ``value`` and ``gas``.
 * Parser: Disallow non-printable characters in string literals.
 * Parser: Introduce Unicode string literals: ``unicode"😃"``.
 * Parser: NatSpec comments on variables are only allowed for public state variables.
 * Parser: Remove the ``finney`` and ``szabo`` denominations.
 * Parser: Remove the identifier ``now`` (replaced by ``block.timestamp``).
 * Reference Resolver: ``using A for B`` only affects the contract it is mentioned in and not all derived contracts
 * Type Checker: Disallow ``virtual`` for library functions.
 * Type Checker: Disallow assignments to state variables that contain nested mappings.
 * Type checker: Disallow events with same name and parameter types in inheritance hierarchy.
 * Type Checker: Disallow shifts by signed types.
 * Type Checker: Disallow structs and arrays in memory or calldata if they contain nested mappings.
 * Type Checker: Exponentiation and shifts of literals by non-literals will always use ``uint256`` or ``int256`` as a type.
 * Yul: Disallow consecutive and trailing dots in identifiers. Leading dots were already disallowed.
 * Yul: Disallow EVM instruction `pc()`.


Language Features:
 * Inheritance: Allow overrides to have stricter state mutability: ``view`` can override ``nonpayable`` and ``pure`` can override ``view``.
 * Parser: Deprecate visibility for constructors.
 * State mutability: Do not issue recommendation for stricter mutability for virtual functions but do issue it for functions that override.


Compiler Features:
 * SMTChecker: Report multi-transaction counterexamples including the function calls that initiate the transactions. This does not include concrete values for reference types and reentrant calls.
 * Variable declarations using the ``var`` keyword are not recognized anymore.


Bugfixes:
 * Immutables: Fix internal compiler error when immutables are not assigned.
 * Inheritance: Disallow public state variables overwriting ``pure`` functions.
 * NatSpec: Constructors and functions have consistent userdoc output.
 * SMTChecker: Fix internal error when assigning to a 1-tuple.
 * SMTChecker: Fix internal error when tuples have extra effectless parenthesis.
 * State Mutability: Constant public state variables are considered ``pure`` functions.
 * Type Checker: Fixing deduction issues on function types when function call has named arguments.


### 0.6.12 (2020-07-22)

Language Features:
 * NatSpec: Implement tag ``@inheritdoc`` to copy documentation from a specific base contract.
 * Wasm backend: Add ``i32.ctz``, ``i64.ctz``, ``i32.popcnt``, and ``i64.popcnt``.


Compiler Features:
 * Code Generator: Avoid double cleanup when copying to memory.
 * Code Generator: Evaluate ``keccak256`` of string literals at compile-time.
 * Optimizer: Add rule to remove shifts inside the byte opcode.
 * Peephole Optimizer: Add rule to remove swap after dup.
 * Peephole Optimizer: Remove unnecessary masking of tags.
 * Yul EVM Code Transform: Free stack slots directly after visiting the right-hand-side of variable declarations instead of at the end of the statement only.


Bugfixes:
 * SMTChecker: Fix error in events with indices of type static array.
 * SMTChecker: Fix internal error in sequential storage array pushes (``push().push()``).
 * SMTChecker: Fix internal error when using bitwise operators on fixed bytes type.
 * SMTChecker: Fix internal error when using compound bitwise operator assignments on array indices inside branches.
 * Type Checker: Fix internal compiler error related to oversized types.
 * Type Checker: Fix overload resolution in combination with ``{value: ...}``.


Build System:
 * Update internal dependency of jsoncpp to 1.9.3.


### 0.6.11 (2020-07-07)


Language Features:
 * General: Add unit denomination ``gwei``
 * Yul: Support ``linkersymbol`` builtin in standalone assembly mode to refer to library addresses.
 * Yul: Support using string literals exceeding 32 bytes as literal arguments for builtins.


Compiler Features:
 * NatSpec: Add fields ``kind`` and ``version`` to the JSON output.
 * NatSpec: Inherit tags from unique base functions if derived function does not provide any.
 * Commandline Interface: Prevent some incompatible commandline options from being used together.
 * NatSpec: Support NatSpec comments on events.
 * Yul Optimizer: Store knowledge about storage / memory after ``a := sload(x)`` / ``a := mload(x)``.
 * SMTChecker: Support external calls to unknown code.
 * Source Maps: Also tag jumps into and out of Yul functions as jumps into and out of functions.


Bugfixes:
 * NatSpec: Do not consider ``////`` and ``/***`` as NatSpec comments.
 * Type Checker: Disallow constructor parameters with ``calldata`` data location.
 * Type Checker: Do not disallow assigning to calldata variables.
 * Type Checker: Fix internal error related to ``using for`` applied to non-libraries.
 * Wasm backend: Fix code generation for for-loops with pre statements.
 * Wasm backend: Properly support both ``i32.drop`` and ``i64.drop``, and remove ``drop``.
 * Yul: Disallow the same variable to occur multiple times on the left-hand side of an assignment.
 * Yul: Fix source location of variable multi-assignment.


### 0.6.10 (2020-06-11)

Important Bugfixes:
 * Fixed a bug related to internal library functions with ``calldata`` parameters called via ``using for``.


Compiler Features:
 * Commandline Interface: Re-group help screen.
 * Output compilation error codes in standard-json and when using ``--error-codes``.
 * Yul: Raise warning for switch statements that only have a default and no other cases.


Bugfixes:
 * SMTChecker: Fix internal error when encoding tuples of tuples.
 * SMTChecker: Fix aliasing soundness after pushing to an array pointer.
 * Type system: Fix internal compiler error on calling externally a function that returns variables with calldata location.
 * Type system: Fix bug where a bound function was not found if ``using for`` is applied to explicit reference types.


### 0.6.9 (2020-06-04)

Language Features:
 * Permit calldata location for all variables.
 * NatSpec: Support NatSpec comments on state variables.
 * Yul: EVM instruction `pc()` is marked deprecated and will be removed in the next breaking release.


Compiler Features:
 * Build system: Update the soljson.js build to emscripten 1.39.15 and boost 1.73.0 and include Z3 for integrated SMTChecker support without the callback mechanism.
 * Build system: Switch the emscripten build from the fastcomp backend to the upstream backend.
 * Code Generator: Do not introduce new internal source references for small compiler routines.
 * Commandline Interface: Adds new option ``--base-path PATH`` to use the given path as the root of the source tree (defaults to the root of the filesystem).
 * SMTChecker: Support array ``length``.
 * SMTChecker: Support array ``push`` and ``pop``.
 * SMTChecker: General support to BitVectors and the bitwise ``and`` operator.


Bugfixes:
 * Code Generator: Trigger proper unimplemented errors on certain array copy operations.
 * Commandline Interface: Fix internal error when using ``--assemble`` or ``--yul`` options with ``--machine ewasm`` but without specifying ``--yul-dialect``.
 * NatSpec: DocString block is terminated when encountering an empty line.
 * Optimizer: Fixed a bug in BlockDeDuplicator.
 * Scanner: Fix bug when two empty NatSpec comments lead to scanning past EOL.
 * SMTChecker: Fix internal error on try/catch clauses with parameters.
 * SMTChecker: Fix internal error when applying arithmetic operators to fixed point variables.
 * SMTChecker: Fix internal error when assigning to index access inside branches.
 * SMTChecker: Fix internal error when short circuiting Boolean expressions with function calls in state variable initialization.
 * Type Checker: Disallow assignments to storage variables of type ``mapping``.
 * Type Checker: Disallow inline arrays of non-nameable types.
 * Type Checker: Disallow usage of override with non-public state variables.
 * Type Checker: Fix internal compiler error when accessing members of array slices.
 * Type Checker: Fix internal compiler error when forward referencing non-literal constants from inline assembly.
 * Type Checker: Fix internal compiler error when trying to decode too large static arrays.
 * Type Checker: Fix wrong compiler error when referencing an overridden function without calling it.


### 0.6.8 (2020-05-14)

Important Bugfixes:
 * Add missing callvalue check to the creation code of a contract that does not define a constructor but has a base that does define a constructor.
 * Disallow array slices of arrays with dynamically encoded base types.
 * String literals containing backslash characters can no longer cause incorrect code to be generated when passed directly to function calls or encoding functions when ABIEncoderV2 is active.


Language Features:
 * Implemented ``type(T).min`` and ``type(T).max`` for every integer type ``T`` that returns the smallest and largest value representable by the type.


Compiler Features:
 * Commandline Interface: Don't ignore `--yul-optimizations` in assembly mode.
 * Allow using abi encoding functions for calldata array slices without explicit casts.
 * Wasm binary output: Implement ``br`` and ``br_if``.


Bugfixes:
 * ABI: Skip ``private`` or ``internal`` constructors.
 * Fixed an "Assembly Exception in Bytecode" error where requested functions were generated twice.
 * Natspec: Fixed a bug that ignored ``@return`` tag when no other developer-documentation tags were present.
 * Type Checker: Checks if a literal exponent in the ``**`` operation is too large or fractional.
 * Type Checker: Disallow accessing ``runtimeCode`` for contract types that contain immutable state variables.
 * Yul Assembler: Fix source location of variable declarations without value.


### 0.6.7 (2020-05-04)

Language Features:
 * Add support for EIP 165 interface identifiers with `type(I).interfaceId`.
 * Allow virtual modifiers inside abstract contracts to have empty body.


Compiler Features:
 * Optimizer: Simplify repeated AND and OR operations.
 * Standard Json Input: Support the prefix ``file://`` in the field ``urls``.
 * Add option to specify optimization steps to be performed by Yul optimizer with `--yul-optimizations` in the commandline interface or `optimizer.details.yulDetails.optimizerSteps` in standard-json.

Bugfixes:
 * SMTChecker: Fix internal error when fixed points are used.
 * SMTChecker: Fix internal error when using array slices.
 * Type Checker: Disallow ``virtual`` and ``override`` for constructors.
 * Type Checker: Fix several internal errors by performing size and recursiveness checks of types before the full type checking.
 * Type Checker: Fix internal error when assigning to empty tuples.
 * Type Checker: Fix internal error when applying unary operators to tuples with empty components.
 * Type Checker: Perform recursiveness check on structs declared at the file level.

Build System:
 * soltest.sh: ``SOLIDITY_BUILD_DIR`` is no longer relative to ``REPO_ROOT`` to allow for build directories outside of the source tree.



### 0.6.6 (2020-04-09)

Important Bugfixes:
 * Fix tuple assignments with components occupying multiple stack slots and different stack size on left- and right-hand-side.


Bugfixes:
 * AST export: Export `immutable` property in the field `mutability`.
 * SMTChecker: Fix internal error in the CHC engine when calling inherited functions internally.
 * Type Checker: Error when trying to encode functions with call options gas and value set.



### 0.6.5 (2020-04-06)

Important Bugfixes:
 * Code Generator: Restrict the length of dynamic memory arrays to 64 bits during creation at runtime fixing a possible overflow.


Language Features:
 * Allow local storage variables to be declared without initialization, as long as they are assigned before they are accessed.
 * State variables can be marked ``immutable`` which causes them to be read-only, but assignable in the constructor. The value will be stored directly in the code.


Compiler Features:
 * Commandline Interface: Enable output of storage layout with `--storage-layout`.
 * Metadata: Added support for IPFS hashes of large files that need to be split in multiple chunks.


Bugfixes:
 * Inheritance: Allow public state variables to override functions with dynamic memory types in their return values.
 * Inline Assembly: Fix internal error when accessing invalid constant variables.
 * Inline Assembly: Fix internal error when accessing functions.
 * JSON AST: Always add pointer suffix for memory reference types.
 * Reference Resolver: Fix internal error when accessing invalid struct members.
 * Type Checker: Fix internal errors when assigning nested tuples.


### 0.6.4 (2020-03-10)

Language Features:
 * General: Deprecated `value(...)` and `gas(...)` in favor of `{value: ...}` and `{gas: ...}`
 * Inline Assembly: Allow assigning to `_slot` of local storage variable pointers.
 * Inline Assembly: Perform control flow analysis on inline assembly. Allows storage returns to be set in assembly only.


Compiler Features:
 * AssemblyStack: Support for source locations (source mappings) and thus debugging Yul sources.
 * Commandline Interface: Enable output of experimental optimized IR via ``--ir-optimized``.


Bugfixes:
 * Inheritance: Fix incorrect error on calling unimplemented base functions.
 * Reference Resolver: Fix scoping issue following try/catch statements.
 * Standard-JSON-Interface: Fix a bug related to empty filenames and imports.
 * SMTChecker: Fix internal errors when analysing tuples.
 * Yul AST Import: correctly import blocks as statements, switch statements and string literals.

### 0.6.3 (2020-02-18)

Language Features:
 * Allow contract types and enums as keys for mappings.
 * Allow function selectors to be used as compile-time constants.
 * Report source locations for structured documentation errors.


Compiler Features:
 * AST: Add a new node for doxygen-style, structured documentation that can be received by contract, function, event and modifier definitions.
 * Code Generator: Use ``calldatacopy`` instead of ``codecopy`` to zero out memory past input.
 * Debug: Provide reason strings for compiler-generated internal reverts when using the ``--revert-strings`` option or the ``settings.debug.revertStrings`` setting on ``debug`` mode.
 * Yul Optimizer: Prune functions that call each other but are otherwise unreferenced.
 * SMTChecker: CHC support to internal function calls.


Bugfixes:
 * Assembly: Added missing `source` field to legacy assembly json output to complete the source reference.
 * Parser: Fix an internal error for ``abstract`` without ``contract``.
 * Type Checker: Make invalid calls to uncallable types fatal errors instead of regular.


### 0.6.2 (2020-01-27)

Language Features:
 * Allow accessing external functions via contract and interface names to obtain their selector.
 * Allow interfaces to inherit from other interfaces
 * Allow gas and value to be set in external function calls using ``c.f{gas: 10000, value: 4 ether}()``.
 * Allow specifying the ``salt`` for contract creations and thus the ``create2`` opcode using ``new C{salt: 0x1234, value: 1 ether}(arg1, arg2)``.
 * Inline Assembly: Support literals ``true`` and ``false``.


Compiler Features:
 * LLL: The LLL compiler has been removed.
 * General: Raise warning if runtime bytecode exceeds 24576 bytes (a limit introduced in Spurious Dragon).
 * General: Support compiling starting from an imported AST. Among others, this can be used for mutation testing.
 * Yul Optimizer: Apply penalty when trying to rematerialize into loops.


Bugfixes:
 * Commandline interface: Only activate yul optimizer if ``--optimize`` is given.
 * Fixes internal compiler error on explicitly calling unimplemented base functions.


Build System:
 * Switch to building soljson.js with an embedded base64-encoded wasm binary.


### 0.6.1 (2020-01-02)

Bugfixes:
 * Yul Optimizer: Fix bug in redundant assignment remover in combination with break and continue statements.


### 0.6.0 (2019-12-17)

Breaking changes:
 * ABI: Remove the deprecated ``constant`` and ``payable`` fields.
 * ABI: The ``type`` field is now required and no longer specified to default to ``function``.
 * AST: Inline assembly is exported as structured JSON instead of plain string.
 * C API (``libsolc``): Introduce context parameter to both ``solidity_compile`` and the callback.
 * C API (``libsolc``): The provided callback now takes two parameters, kind and data. The callback can then be used for multiple purposes, such has file imports and SMT queries.
 * C API (``libsolc``): ``solidity_free`` was renamed to ``solidity_reset``. Functions ``solidity_alloc`` and ``solidity_free`` were added.
 * C API (``libsolc``): ``solidity_compile`` now returns a string that must be explicitly freed via ``solidity_free()``
 * Commandline Interface: Remove the text-based AST printer (``--ast``).
 * Commandline Interface: Switch to the new error reporter by default. ``--old-reporter`` falls back to the deprecated old error reporter.
 * Commandline Interface: Add option to disable or choose hash method between IPFS and Swarm for the bytecode metadata.
 * General: Disallow explicit conversions from external function types to ``address`` and add a member called ``address`` to them as replacement.
 * General: Enable Yul optimizer as part of standard optimization.
 * General: New reserved keywords: ``override``, ``receive``, and ``virtual``.
 * General: ``private`` cannot be used together with ``virtual``.
 * General: Split unnamed fallback functions into two cases defined using ``fallback()`` and ``receive()``.
 * Inheritance: State variable shadowing is now disallowed.
 * Inline Assembly: Only strict inline assembly is allowed.
 * Inline Assembly: Variable declarations cannot shadow declarations outside the assembly block.
 * JSON AST: Replace ``superFunction`` attribute by ``baseFunctions``.
 * Natspec JSON Interface: Properly support multiple ``@return`` statements in ``@dev`` documentation and enforce named return parameters to be mentioned documentation.
 * Source mappings: Add "modifier depth" as a fifth field in the source mappings.
 * Standard JSON Interface: Add option to disable or choose hash method between IPFS and Swarm for the bytecode metadata.
 * Syntax: ``push(element)`` for dynamic storage arrays do not return the new length anymore.
 * Syntax: Abstract contracts need to be marked explicitly as abstract by using the ``abstract`` keyword.
 * Syntax: ``length`` member of arrays is now always read-only, even for storage arrays.
 * Type Checker: Resulting type of exponentiation is equal to the type of the base. Also allow signed types for the base.

Language Features:
 * Allow explicit conversions from ``address`` to ``address payable`` via ``payable(...)``.
 * Allow global enums and structs.
 * Allow public variables to override external functions.
 * Allow underscores as delimiters in hex strings.
 * Allow to react on failing external calls using ``try`` and ``catch``.
 * Introduce syntax for array slices and implement them for dynamic calldata arrays.
 * Introduce ``push()`` for dynamic storage arrays. It returns a reference to the newly allocated element, if applicable.
 * Introduce ``virtual`` and ``override`` keywords.
 * Modify ``push(element)`` for dynamic storage arrays such that it does not return the new length anymore.
 * Yul: Introduce ``leave`` statement that exits the current function.
 * JSON AST: Add the function selector of each externally-visible FunctonDefinition to the AST JSON export.

Compiler Features:
 * Allow revert strings to be stripped from the binary using the ``--revert-strings`` option or the ``settings.debug.revertStrings`` setting.
 * ABIEncoderV2: Do not warn about enabled ABIEncoderV2 anymore (the pragma is still needed, though).


### 0.5.17 (2020-03-17)

Bugfixes:
 * Type Checker: Disallow overriding of private functions.


### 0.5.16 (2020-01-02)

Backported Bugfixes:
 * Yul Optimizer: Fix bug in redundant assignment remover in combination with break and continue statements.


### 0.5.15 (2019-12-17)

Bugfixes:
 * Yul Optimizer: Fix incorrect redundant load optimization crossing user-defined functions that contain for-loops with memory / storage writes.

### 0.5.14 (2019-12-09)

Language Features:
 * Allow to obtain the selector of public or external library functions via a member ``.selector``.
 * Inline Assembly: Support constants that reference other constants.
 * Parser: Allow splitting hexadecimal and regular string literals into multiple parts.


Compiler Features:
 * Commandline Interface: Allow translation from yul / strict assembly to EWasm using ``solc --yul --yul-dialect evm --machine ewasm``
 * Set the default EVM version to "Istanbul".
 * SMTChecker: Add support to constructors including constructor inheritance.
 * Yul: When compiling via Yul, string literals from the Solidity code are kept as string literals if every character is safely printable.
 * Yul Optimizer: Perform loop-invariant code motion.


Bugfixes:
 * SMTChecker: Fix internal error when using ``abi.decode``.
 * SMTChecker: Fix internal error when using arrays or mappings of functions.
 * SMTChecker: Fix internal error in array of structs type.
 * Version Checker: ``^0`` should match ``0.5.0``, but no prerelease.
 * Yul: Consider infinite loops and recursion to be not removable.


Build System:
 * Update to emscripten version 1.39.3.


### 0.5.13 (2019-11-14)

Language Features:
 * Allow to obtain the address of a linked library with ``address(LibraryName)``.


Compiler Features:
 * Code Generator: Use SELFBALANCE opcode for ``address(this).balance`` if using Istanbul EVM.
 * EWasm: Experimental EWasm binary output via ``--ewasm`` and as documented in standard-json.
 * SMTChecker: Add break/continue support to the CHC engine.
 * SMTChecker: Support assignments to multi-dimensional arrays and mappings.
 * SMTChecker: Support inheritance and function overriding.
 * Standard JSON Interface: Output the storage layout of a contract when artifact ``storageLayout`` is requested.
 * TypeChecker: List possible candidates when overload resolution fails.
 * TypeChecker: Disallow variables of library types.

Bugfixes:
 * Code Generator: Fixed a faulty assert that would wrongly trigger for array sizes exceeding unsigned integer.
 * SMTChecker: Fix internal error when accessing indices of fixed bytes.
 * SMTChecker: Fix internal error when using function pointers as arguments.
 * SMTChecker: Fix internal error when implicitly converting string literals to fixed bytes.
 * Type Checker: Disallow constructor of the same class to be used as modifier.
 * Type Checker: Treat magic variables as unknown identifiers in inline assembly.
 * Code Generator: Fix internal error when trying to convert ``super`` to a different type


### 0.5.12 (2019-10-01)

Language Features:
 * Type Checker: Allow assignment to external function arguments except for reference types.


Compiler Features:
 * ABI Output: Change sorting order of functions from selector to kind, name.
 * Optimizer: Add rule that replaces the BYTE opcode by 0 if the first argument is larger than 31.
 * SMTChecker: Add loop support to the CHC engine.
 * Yul Optimizer: Take side-effect-freeness of user-defined functions into account.
 * Yul Optimizer: Remove redundant mload/sload operations.
 * Yul Optimizer: Use the fact that branch conditions have certain value inside the branch.


Bugfixes:
 * Code Generator: Fix internal error when popping a dynamic storage array of mappings.
 * Name Resolver: Fix wrong source location when warning on shadowed aliases in import declarations.
 * Scanner: Fix multi-line natspec comment parsing with triple slashes when file is encoded with CRLF instead of LF.
 * Type System: Fix arrays of recursive structs.
 * Yul Optimizer: Fix reordering bug in connection with shifted one and mul/div-instructions in for loop conditions.


### 0.5.11 (2019-08-12)


Language Features:
 * Inline Assembly: Support direct constants of value type in inline assembly.

Compiler Features:
 * ABI: Additional internal type info in the field ``internalType``.
 * eWasm: Highly experimental eWasm output using ``--ewasm`` in the commandline interface or output selection of ``ewasm.wast`` in standard-json.
 * Metadata: Update the swarm hash to the current specification, changes ``bzzr0`` to ``bzzr1`` and urls to use ``bzz-raw://``.
 * Standard JSON Interface: Compile only selected sources and contracts.
 * Standard JSON Interface: Provide secondary error locations (e.g. the source position of other conflicting declarations).
 * SMTChecker: Do not erase knowledge about storage pointers if another storage pointer is assigned.
 * SMTChecker: Support string literal type.
 * SMTChecker: New Horn-based algorithm that proves assertions via multi-transaction contract invariants.
 * Standard JSON Interface: Provide AST even on errors if ``--error-recovery`` commandline switch or StandardCompiler `settings.parserErrorRecovery` is true.
 * Yul Optimizer: Do not inline function if it would result in expressions being duplicated that are not cheap.


Bugfixes:
 * ABI decoder: Ensure that decoded arrays always point to distinct memory locations.
 * Code Generator: Treat dynamically encoded but statically sized arrays and structs in calldata properly.
 * SMTChecker: Fix internal error when inlining functions that contain tuple expressions.
 * SMTChecker: Fix pointer knowledge erasing in loops.
 * SMTChecker: Fix internal error when using compound bitwise assignment operators inside branches.
 * SMTChecker: Fix internal error when inlining a function that returns a tuple containing an unsupported type inside a branch.
 * SMTChecker: Fix internal error when inlining functions that use state variables and belong to a different source.
 * SMTChecker: Fix internal error when reporting counterexamples concerning state variables from different source files.
 * SMTChecker: Fix SMT sort mismatch when using string literals.
 * View/Pure Checker: Properly detect state variable access through base class.
 * Yul Analyzer: Check availability of data objects already in analysis phase.
 * Yul Optimizer: Fix an issue where memory-accessing code was removed even though ``msize`` was used in the program.


### 0.5.10 (2019-06-25)

Important Bugfixes:
 * ABIEncoderV2: Fix incorrect abi encoding of storage array of data type that occupy multiple storage slots
 * Code Generator: Properly zero out higher order bits in elements of an array of negative numbers when assigning to storage and converting the type at the same time.


Compiler Features:
 * Commandline Interface: Experimental parser error recovery via the ``--error-recovery`` commandline switch or StandardCompiler `settings.parserErrorRecovery` boolean.
 * Optimizer: Add rule to simplify ``SUB(~0, X)`` to ``NOT(X)``.
 * Yul Optimizer: Make the optimizer work for all dialects of Yul including eWasm.


Bugfixes:
 * Type Checker: Set state mutability of the function type members ``gas`` and ``value`` to pure (while their return type inherits state mutability from the function type).
 * Yul / Inline Assembly Parser: Disallow trailing commas in function call arguments.


Build System:
 * Attempt to use stock Z3 cmake files to find Z3 and only fall back to manual discovery.
 * CMake: use imported targets for boost.
 * Emscripten build: upgrade to boost 1.70.
 * Generate a cmake error for gcc versions older than 5.0.



### 0.5.9 (2019-05-28)

Language Features:
 * Inline Assembly: Revert change introduced in 0.5.7: The ``callvalue()`` instruction does not require ``payable`` anymore.
 * Static Analyzer: Disallow libraries calling themselves externally.


Compiler Features:
 * Assembler: Encode the compiler version in the deployed bytecode.
 * Code Generator: Fix handling of structs of dynamic size as constructor parameters.
 * Inline Assembly: Disallow the combination of ``msize()`` and the Yul optimizer.
 * Metadata: Add IPFS hashes of source files.
 * Optimizer: Add rule to simplify SHL/SHR combinations.
 * Optimizer: Add rules for multiplication and division by left-shifted one.
 * SMTChecker: Support inherited state variables.
 * SMTChecker: Support tuples and function calls with multiple return values.
 * SMTChecker: Support ``delete``.
 * SMTChecker: Inline external function calls to ``this``.
 * Yul Optimizer: Simplify single-run ``for`` loops to ``if`` statements.
 * Yul Optimizer: Optimize representation of numbers.
 * Yul Optimizer: Do not inline recursive functions.
 * Yul Optimizer: Do not remove instructions that affect ``msize()`` if ``msize()`` is used.

Bugfixes:
 * Code Generator: Explicitly turn uninitialized internal function pointers into invalid functions when loaded from storage.
 * Code Generator: Fix assertion failure when assigning structs containing array of mapping.
 * Compiler Internals: Reset the Yul string repository before each compilation, freeing up memory.
 * SMTChecker: Fix bad cast in base constructor modifier.
 * SMTChecker: Fix internal error when visiting state variable inherited from base class.
 * SMTChecker: Fix internal error in fixed point operations.
 * SMTChecker: Fix internal error in assignment to unsupported type.
 * SMTChecker: Fix internal error in branching when inlining function calls that modify local variables.


### 0.5.8 (2019-04-30)

Important Bugfixes:
 * Code Generator: Fix initialization routine of uninitialized internal function pointers in constructor context.
 * Yul Optimizer: Fix SSA transform for multi-assignments.


Language Features:
 * ABIEncoderV2: Implement encoding of calldata arrays and structs.
 * Code Generation: Implement copying recursive structs from storage to memory.
 * Yul: Disallow function definitions inside for-loop init blocks.


Compiler Features:
 * ABI Decoder: Raise a runtime error on dirty inputs when using the experimental decoder.
 * Optimizer: Add rule for shifts by constants larger than 255 for Constantinople.
 * Optimizer: Add rule to simplify certain ANDs and SHL combinations
 * SMTChecker: Support arithmetic compound assignment operators.
 * SMTChecker: Support unary increment and decrement for array and mapping access.
 * SMTChecker: Show unsupported warning for inline assembly blocks.
 * SMTChecker: Support mod.
 * SMTChecker: Support ``contract`` type.
 * SMTChecker: Support ``this`` as address.
 * SMTChecker: Support address members.
 * Standard JSON Interface: Metadata settings now re-produce the original ``"useLiteralContent"`` setting from the compilation input.
 * Yul: Adds break and continue keywords to for-loop syntax.
 * Yul: Support ``.`` as part of identifiers.
 * Yul Optimizer: Adds steps for detecting and removing of dead code.
 * Yul Code Generator: Directly jump over a series of function definitions (instead of jumping over each one)


Bugfixes:
 * SMTChecker: Implement Boolean short-circuiting.
 * SMTChecker: SSA control-flow did not take into account state variables that were modified inside inlined functions that were called inside branches.
 * Type System: Use correct type name for contracts in event parameters when used in libraries. This affected code generation.
 * Type System: Allow direct call to base class functions that have overloads.
 * Type System: Warn about shadowing builtin variables if user variables are named ``this`` or ``super``.
 * Yul: Properly register functions and disallow shadowing between function variables and variables in the outside scope.


Build System:
 * Soltest: Add commandline option `--test` / `-t` to isoltest which takes a string that allows filtering unit tests.
 * soltest.sh: allow environment variable ``SOLIDITY_BUILD_DIR`` to specify build folder and add ``--help`` usage.


### 0.5.7 (2019-03-26)

Important Bugfixes:
 * ABIEncoderV2: Fix bugs related to loading short value types from storage when encoding an array or struct from storage.
 * ABIEncoderV2: Fix buffer overflow problem when encoding packed array from storage.
 * Optimizer: Fix wrong ordering of arguments in byte optimization rule for constants.


Language Features:
 * Function calls with named arguments now work with overloaded functions.


Compiler Features:
 * Inline Assembly: Issue error when using ``callvalue()`` inside nonpayable function (in the same way that ``msg.value`` already does).
 * Standard JSON Interface: Support "Yul" as input language.
 * SMTChecker: Show callstack together with model if applicable.
 * SMTChecker: Support modifiers.
 * Yul Optimizer: Enable stack allocation optimization by default if Yul optimizer is active (disable in ``yulDetails``).


Bugfixes:
 * Code Generator: Defensively pad memory for ``type(Contract).name`` to multiples of 32.
 * Type System: Detect and disallow internal function pointers as parameters for public/external library functions, even when they are nested/wrapped in structs, arrays or other types.
 * Yul Optimizer: Properly determine whether a variable can be eliminated during stack compression pass.
 * Yul / Inline Assembly Parser: Disallow more than one case statement with the same label inside a switch based on the label's integer value.


Build System:
 * Install scripts: Fix boost repository URL for CentOS 6.
 * Soltest: Fix hex string update in soltest.


### 0.5.6 (2019-03-13)

Important Bugfixes:
 * Yul Optimizer: Fix visitation order bug for the structural simplifier.
 * Optimizer: Fix overflow in optimization rule that simplifies double shift by constant.

Language Features:
 * Allow calldata arrays with dynamically encoded base types with ABIEncoderV2.
 * Allow dynamically encoded calldata structs with ABIEncoderV2.


Compiler Features:
 * Optimizer: Add rules for ``lt``-comparisons with constants.
 * Peephole Optimizer: Remove double ``iszero`` before ``jumpi``.
 * SMTChecker: Support enums without typecast.
 * SMTChecker: Support one-dimensional arrays.
 * Type Checker: Provide better error messages for some literal conversions.
 * Yul Optimizer: Add rule to remove empty default switch cases.
 * Yul Optimizer: Add rule to remove empty cases if no default exists.
 * Yul Optimizer: Add rule to replace a switch with no cases with ``pop(expression)``.


Bugfixes:
 * JSON ABI: Json description of library ABIs no longer contains functions with internal types like storage structs.
 * SMTChecker: Fix internal compiler error when contract contains too large rational number.
 * Type system: Detect if a contract's base uses types that require the experimental abi encoder while the contract still uses the old encoder.


Build System:
 * Soltest: Add support for arrays in function signatures.
 * Soltest: Add support for struct arrays in function signatures.
 * Soltest: Add support for left-aligned, unpadded hex string literals.

### 0.5.5 (2019-03-05)

Language Features:
 * Add support for getters of mappings with ``string`` or ``bytes`` key types.
 * Meta programming: Provide access to the name of contracts via ``type(C).name``.


Compiler Features:
 * Support ``petersburg`` as ``evmVersion`` and set as default.
 * Commandline Interface: Option to activate the experimental yul optimizer using ``-optimize-yul``.
 * Inline Assembly: Consider ``extcodehash`` as part of Constantinople.
 * Inline Assembly: Instructions unavailable to the currently configured EVM are errors now.
 * SMTChecker: Do not report underflow/overflow if they always revert. This removes false positives when using ``SafeMath``.
 * Standard JSON Interface: Allow retrieving metadata without triggering bytecode generation.
 * Standard JSON Interface: Provide fine-grained control over the optimizer via the settings.
 * Static Analyzer: Warn about expressions with custom types when they have no effect.
 * Optimizer: Add new rules with constants including ``LT``, ``GT``, ``AND`` and ``BYTE``.
 * Optimizer: Add rule for shifts with constants for Constantinople.
 * Optimizer: Combine multiple shifts with constant shift-by values into one.
 * Optimizer: Do not mask with 160-bits after ``CREATE`` and ``CREATE2`` as they are guaranteed to return an address or 0.
 * Optimizer: Support shifts in the constant optimiser for Constantinople.
 * Yul Optimizer: Add rule to replace switch statements with literals by matching case body.


Bugfixes:
 * ABIEncoderV2: Fix internal error related to bare delegatecall.
 * ABIEncoderV2: Fix internal error related to ecrecover.
 * ABIEncoderV2: Fix internal error related to mappings as library parameters.
 * ABIEncoderV2: Fix invalid signature for events containing structs emitted in libraries.
 * Inline Assembly: Proper error message for missing variables.
 * Optimizer: Fix internal error related to unused tag removal across assemblies. This never generated any invalid code.
 * SMTChecker: Fix crash related to statically-sized arrays.
 * TypeChecker: Fix internal error and disallow index access on contracts and libraries.
 * Yul: Properly detect name clashes with functions before their declaration.
 * Yul: Take built-in functions into account in the compilability checker.
 * Yul Optimizer: Properly take reassignments to variables in sub-expressions into account when replacing in the ExpressionSimplifier.


Build System:
 * Soltest: Add support for left-aligned, padded hex literals.
 * Soltest: Add support for right-aligned, padded boolean literals.

### 0.5.4 (2019-02-12)

Language Features:
 * Allow calldata structs without dynamically encoded members with ABIEncoderV2.


Compiler Features:
 * ABIEncoderV2: Implement packed encoding.
 * C API (``libsolc`` / raw ``soljson.js``): Introduce ``solidity_free`` method which releases all internal buffers to save memory.
 * Commandline Interface: Adds new option ``--new-reporter`` for improved diagnostics formatting
   along with ``--color`` and ``--no-color`` for colorized output to be forced (or explicitly disabled).


Bugfixes:
 * Code Generator: Defensively pad allocation of creationCode and runtimeCode to multiples of 32 bytes.
 * Commandline Interface: Allow yul optimizer only for strict assembly.
 * Parser: Disallow empty import statements.
 * Type Checker: Disallow mappings with data locations other than ``storage``.
 * Type Checker: Fix internal error when a struct array index does not fit into a uint256.
 * Type System: Properly report packed encoded size for arrays and structs (mostly unused until now).


Build System:
 * Add support for continuous fuzzing via Google oss-fuzz
 * SMT: If using Z3, require version 4.6.0 or newer.
 * Soltest: Add parser that is used in the file-based unit test environment.
 * Ubuntu PPA Packages: Use CVC4 as SMT solver instead of Z3


### 0.5.3 (2019-01-22)

Language Features:
 * Provide access to creation and runtime code of contracts via ``type(C).creationCode`` / ``type(C).runtimeCode``.


Compiler Features:
 * Control Flow Graph: Warn about unreachable code.
 * SMTChecker: Support basic typecasts without truncation.
 * SMTChecker: Support external function calls and erase all knowledge regarding storage variables and references.


Bugfixes:
 * Emscripten: Split simplification rule initialization up further to work around issues with soljson.js in some browsers.
 * Type Checker: Disallow calldata structs until implemented.
 * Type Checker: Return type error if fixed point encoding is attempted instead of throwing ``UnimplementedFeatureError``.
 * Yul: Check that arguments to ``dataoffset`` and ``datasize`` are literals at parse time and properly take this into account in the optimizer.
 * Yul: Parse number literals for detecting duplicate switch cases.
 * Yul: Require switch cases to have the same type.


Build System:
 * Emscripten: Upgrade to emscripten 1.38.8 on travis and circleci.


### 0.5.2 (2018-12-19)

Language Features:
 * Control Flow Graph: Detect every access to uninitialized storage pointers.


Compiler Features:
 * Inline Assembly: Improve error messages around invalid function argument count.
 * Code Generator: Only check callvalue once if all functions are non-payable.
 * Code Generator: Use codecopy for string constants more aggressively.
 * Code Generator: Use binary search for dispatch function if more efficient. The size/speed tradeoff can be tuned using ``--optimize-runs``.
 * SMTChecker: Support mathematical and cryptographic functions in an uninterpreted way.
 * SMTChecker: Support one-dimensional mappings.
 * Standard JSON Interface: Disallow unknown keys in standard JSON input.
 * Standard JSON Interface: Only run code generation if it has been requested. This could lead to unsupported feature errors only being reported at the point where you request bytecode.
 * Static Analyzer: Do not warn about unused variables or state mutability for functions with an empty body.
 * Type Checker: Add an additional reason to be displayed when type conversion fails.
 * Yul: Support object access via ``datasize``, ``dataoffset`` and ``datacopy`` in standalone assembly mode.


Bugfixes:
 * Standard JSON Interface: Report specific error message for json input errors instead of internal compiler error.


Build System:
 * Replace the trusty PPA build by a static build on cosmic that is used for the trusty package instead.
 * Remove support for Visual Studio 2015.


### 0.5.1 (2018-12-03)

Language Features:
 * Allow mapping type for parameters and return variables of public and external library functions.
 * Allow public functions to override external functions.

Compiler Features:
 * Code generator: Do not perform redundant double cleanup on unsigned integers when loading from calldata.
 * Commandline interface: Experimental ``--optimize`` option for assembly mode (``--strict-assembly`` and ``--yul``).
 * SMTChecker: SMTLib2 queries and responses passed via standard JSON compiler interface.
 * SMTChecker: Support ``msg``, ``tx`` and ``block`` member variables.
 * SMTChecker: Support ``gasleft()`` and ``blockhash()`` functions.
 * SMTChecker: Support internal bound function calls.
 * Yul: Support Yul objects in ``--assemble``, ``--strict-assembly`` and ``--yul`` commandline options.

Bugfixes:
 * Assembly output: Do not mix in/out jump annotations with arguments.
 * Commandline interface: Fix crash when using ``--ast`` on empty runtime code.
 * Code Generator: Annotate jump from calldata decoder to function as "jump in".
 * Code Generator: Fix internal error related to state variables of function type access via base contract name.
 * Optimizer: Fix nondeterminism bug related to the boost version and constants representation. The bug only resulted in less optimal but still correct code because the generated routine is always verified to be correct.
 * Type Checker: Properly detect different return types when overriding an external interface function with a public contract function.
 * Type Checker: Disallow struct return types for getters of public state variables unless the new ABI encoder is active.
 * Type Checker: Fix internal compiler error when a field of a struct used as a parameter in a function type has a non-existent type.
 * Type Checker: Disallow functions ``sha3`` and ``suicide`` also without a function call.
 * Type Checker: Fix internal compiler error with ``super`` when base contract function is not implemented.
 * Type Checker: Fixed internal error when trying to create abstract contract in some cases.
 * Type Checker: Fixed internal error related to double declaration of events.
 * Type Checker: Disallow inline arrays of mapping type.
 * Type Checker: Consider abstract function to be implemented by public state variable.

Build System:
 * CMake: LLL is not built anymore by default. Must configure it with CMake as `-DLLL=ON`.
 * Docker: Includes both Scratch and Alpine images.
 * Emscripten: Upgrade to Emscripten SDK 1.37.21 and boost 1.67.

Solc-Js:
 * Fix handling of standard-json in the commandline executable.
 * Remove support of nodejs 4.


### 0.5.0 (2018-11-13)

How to update your code:
 * Change every ``.call()`` to a ``.call("")`` and every ``.call(signature, a, b, c)`` to use ``.call(abi.encodeWithSignature(signature, a, b, c))`` (the last one only works for value types).
 * Change every ``keccak256(a, b, c)`` to ``keccak256(abi.encodePacked(a, b, c))``.
 * Add ``public`` to every function and ``external`` to every fallback or interface function that does not specify its visibility already.
 * Make your fallback functions ``external``.
 * Explicitly state the data location for all variables of struct, array or mapping types (including function parameters), e.g. change ``uint[] x = m_x`` to ``uint[] storage x = m_x``. Note that ``external`` functions require parameters with a data location of ``calldata``.
 * Explicitly convert values of contract type to addresses before using an ``address`` member. Example: if ``c`` is a contract, change ``c.transfer(...)`` to ``address(c).transfer(...)``.
 * Declare variables and especially function arguments as ``address payable``, if you want to call ``transfer`` on them.

Breaking Changes:
 * ABI Encoder: Properly pad data from calldata (``msg.data`` and external function parameters). Use ``abi.encodePacked`` for unpadded encoding.
 * C API (``libsolc`` / raw ``soljson.js``): Removed the ``version``, ``license``, ``compileSingle``, ``compileJSON``, ``compileJSONCallback`` methods
   and replaced them with the ``solidity_license``, ``solidity_version`` and ``solidity_compile`` methods.
 * Code Generator: Signed right shift uses proper arithmetic shift, i.e. rounding towards negative infinity. Warning: this may silently change the semantics of existing code!
 * Code Generator: Revert at runtime if calldata is too short or points out of bounds. This is done inside the ``ABI decoder`` and therefore also applies to ``abi.decode()``.
 * Code Generator: Use ``STATICCALL`` for ``pure`` and ``view`` functions. This was already the case in the experimental 0.5.0 mode.
 * Commandline interface: Remove obsolete ``--formal`` option.
 * Commandline interface: Rename the ``--julia`` option to ``--yul``.
 * Commandline interface: Require ``-`` if standard input is used as source.
 * Commandline interface: Use hash of library name for link placeholder instead of name itself.
 * Compiler interface: Disallow remappings with empty prefix.
 * Control Flow Analyzer: Consider mappings as well when checking for uninitialized return values.
 * Control Flow Analyzer: Turn warning about returning uninitialized storage pointers into an error.
 * General: ``continue`` in a ``do...while`` loop jumps to the condition (it used to jump to the loop body). Warning: this may silently change the semantics of existing code.
 * General: Disallow declaring empty structs.
 * General: Disallow raw ``callcode`` (was already deprecated in 0.4.12). It is still possible to use it via inline assembly.
 * General: Disallow ``var`` keyword.
 * General: Disallow ``sha3`` and ``suicide`` aliases.
 * General: Disallow the ``throw`` statement. This was already the case in the experimental 0.5.0 mode.
 * General: Disallow the ``years`` unit denomination (was already deprecated in 0.4.24)
 * General: Introduce ``emit`` as a keyword instead of parsing it as identifier.
 * General: New keywords: ``calldata`` and ``constructor``
 * General: New reserved keywords: ``alias``, ``apply``, ``auto``, ``copyof``, ``define``, ``immutable``,
   ``implements``, ``macro``, ``mutable``, ``override``, ``partial``, ``promise``, ``reference``, ``sealed``,
   ``sizeof``, ``supports``, ``typedef`` and ``unchecked``.
 * General: Remove assembly instruction aliases ``sha3`` and ``suicide``
 * General: C99-style scoping rules are enforced now. This was already the case in the experimental 0.5.0 mode.
 * General: Disallow combining hex numbers with unit denominations (e.g. ``0x1e wei``). This was already the case in the experimental 0.5.0 mode.
 * JSON AST: Remove ``constant`` and ``payable`` fields (the information is encoded in the ``stateMutability`` field).
 * JSON AST: Replace the ``isConstructor`` field by a new ``kind`` field, which can be ``constructor``, ``fallback`` or ``function``.
 * Interface: Remove "clone contract" feature. The ``--clone-bin`` and ``--combined-json clone-bin`` commandline options are not available anymore.
 * Name Resolver: Do not exclude public state variables when looking for conflicting declarations.
 * Optimizer: Remove the no-op ``PUSH1 0 NOT AND`` sequence.
 * Parser: Disallow trailing dots that are not followed by a number.
 * Parser: Remove ``constant`` as function state mutability modifier.
 * Parser: Disallow uppercase X in hex number literals
 * Type Checker: Disallow assignments between tuples with different numbers of components. This was already the case in the experimental 0.5.0 mode.
 * Type Checker: Disallow values for constants that are not compile-time constants. This was already the case in the experimental 0.5.0 mode.
 * Type Checker: Disallow arithmetic operations for boolean variables.
 * Type Checker: Disallow tight packing of literals. This was already the case in the experimental 0.5.0 mode.
 * Type Checker: Disallow calling base constructors without parentheses. This was already the case in the experimental 0.5.0 mode.
 * Type Checker: Disallow conversions between ``bytesX`` and ``uintY`` of different size.
 * Type Checker: Disallow conversions between unrelated contract types. Explicit conversion via ``address`` can still achieve it.
 * Type Checker: Disallow empty return statements for functions with one or more return values.
 * Type Checker: Disallow empty tuple components. This was partly already the case in the experimental 0.5.0 mode.
 * Type Checker: Disallow multi-variable declarations with mismatching number of values. This was already the case in the experimental 0.5.0 mode.
 * Type Checker: Disallow specifying base constructor arguments multiple times in the same inheritance hierarchy. This was already the case in the experimental 0.5.0 mode.
 * Type Checker: Disallow calling constructor with wrong argument count. This was already the case in the experimental 0.5.0 mode.
 * Type Checker: Disallow uninitialized storage variables. This was already the case in the experimental 0.5.0 mode.
 * Type Checker: Detecting cyclic dependencies in variables and structs is limited in recursion to 256.
 * Type Checker: Require explicit data location for all variables, including function parameters. This was partly already the case in the experimental 0.5.0 mode.
 * Type Checker: Only accept a single ``bytes`` type for ``.call()`` (and family), ``keccak256()``, ``sha256()`` and ``ripemd160()``.
 * Type Checker: Fallback function must be external. This was already the case in the experimental 0.5.0 mode.
 * Type Checker: Interface functions must be declared external. This was already the case in the experimental 0.5.0 mode.
 * Type Checker: Address members are not included in contract types anymore. An explicit conversion is now required before invoking an ``address`` member from a contract.
 * Type Checker: Disallow "loose assembly" syntax entirely. This means that jump labels, jumps and non-functional instructions cannot be used anymore.
 * Type System: Disallow explicit and implicit conversions from decimal literals to ``bytesXX`` types.
 * Type System: Disallow explicit and implicit conversions from hex literals to ``bytesXX`` types of different size.
 * Type System: Distinguish between payable and non-payable address types.
 * View Pure Checker: Disallow ``msg.value`` in (or introducing it via a modifier to) a non-payable function.
 * Remove obsolete ``std`` directory from the Solidity repository. This means accessing ``https://github.com/ethereum/solidity/blob/develop/std/*.sol`` (or ``https://github.com/ethereum/solidity/std/*.sol`` in Remix) will not be possible.
 * References Resolver: Turn missing storage locations into an error. This was already the case in the experimental 0.5.0 mode.
 * Syntax Checker: Disallow functions without implementation to use modifiers. This was already the case in the experimental 0.5.0 mode.
 * Syntax Checker: Named return values in function types are an error.
 * Syntax Checker: Strictly require visibility specifier for functions. This was already the case in the experimental 0.5.0 mode.
 * Syntax Checker: Disallow unary ``+``. This was already the case in the experimental 0.5.0 mode.
 * Syntax Checker: Disallow single statement variable declaration inside if/while/for bodies that are not blocks.
 * View Pure Checker: Strictly enforce state mutability. This was already the case in the experimental 0.5.0 mode.

Language Features:
 * General: Add ``staticcall`` to ``address``.
 * General: Allow appending ``calldata`` keyword to types, to explicitly specify data location for arguments of external functions.
 * General: Support ``pop()`` for storage arrays.
 * General: Scoping rules now follow the C99-style.
 * General: Allow ``enum``s in interfaces.
 * General: Allow ``mapping`` storage pointers as arguments and return values in all internal functions.
 * General: Allow ``struct``s in interfaces.
 * General: Provide access to the ABI decoder through ``abi.decode(bytes memory data, (...))``.
 * General: Disallow zero length for fixed-size arrays.
 * Parser: Accept the ``address payable`` type during parsing.

Compiler Features:
 * Build System: Support for Mojave version of macOS added.
 * Code Generator: ``CREATE2`` instruction has been updated to match EIP1014 (aka "Skinny CREATE2"). It also is accepted as part of Constantinople.
 * Code Generator: ``EXTCODEHASH`` instruction has been added based on EIP1052.
 * Type Checker: Nicer error message when trying to reference overloaded identifiers in inline assembly.
 * Type Checker: Show named argument in case of error.
 * Type System: IntegerType is split into IntegerType and AddressType internally.
 * Tests: Determine transaction status during IPC calls.
 * Code Generator: Allocate and free local variables according to their scope.
 * Removed ``pragma experimental "v0.5.0";``.
 * Syntax Checker: Improved error message for lookup in function types.
 * Name Resolver: Updated name suggestion look up function to take into account length of the identifier: 1: no search, 2-3: at most one change, 4-: at most two changes
 * SMTChecker: Support calls to internal functions that return none or a single value.

Bugfixes:
 * Build System: Support versions of CVC4 linked against CLN instead of GMP. In case of compilation issues due to the experimental SMT solver support, the solvers can be disabled when configuring the project with CMake using ``-DUSE_CVC4=OFF`` or ``-DUSE_Z3=OFF``.
 * Tests: Fix chain parameters to make ipc tests work with newer versions of cpp-ethereum.
 * Code Generator: Fix allocation of byte arrays (zeroed out too much memory).
 * Code Generator: Properly handle negative number literals in ABIEncoderV2.
 * Code Generator: Do not crash on using a length of zero for multidimensional fixed-size arrays.
 * Commandline Interface: Correctly handle paths with backslashes on windows.
 * Control Flow Analyzer: Ignore unimplemented functions when detecting uninitialized storage pointer returns.
 * Fix NatSpec json output for `@notice` and `@dev` tags on contract definitions.
 * Optimizer: Correctly estimate gas costs of constants for special cases.
 * Optimizer: Fix simplification rule initialization bug that appeared on some emscripten platforms.
 * References Resolver: Do not crash on using ``_slot`` and ``_offset`` suffixes on their own.
 * References Resolver: Enforce ``storage`` as data location for mappings.
 * References Resolver: Properly handle invalid references used together with ``_slot`` and ``_offset``.
 * References Resolver: Report error instead of assertion fail when FunctionType has an undeclared type as parameter.
 * References Resolver: Fix high CPU usage when using large variable names issue. Only suggest similar name if identifiers shorter than 80 characters.
 * Type Checker: Default data location for type conversions (e.g. from literals) is memory and not storage.
 * Type Checker: Disallow assignments to mappings within tuple assignments as well.
 * Type Checker: Disallow packed encoding of arrays of structs.
 * Type Checker: Allow assignments to local variables of mapping types.
 * Type Checker: Consider fixed size arrays when checking for recursive structs.
 * Type Checker: Fix crashes in erroneous tuple assignments in which the type of the right hand side cannot be determined.
 * Type Checker: Fix freeze for negative fixed-point literals very close to ``0``, such as ``-1e-100``.
 * Type Checker: Dynamic types as key for public mappings return error instead of assertion fail.
 * Type Checker: Fix internal error when array index value is too large.
 * Type Checker: Fix internal error when fixed-size array is too large to be encoded.
 * Type Checker: Fix internal error for array type conversions.
 * Type Checker: Fix internal error when array index is not an unsigned.
 * Type System: Allow arbitrary exponents for literals with a mantissa of zero.
 * Parser: Fix incorrect source location for nameless parameters.
 * Command Line Interface: Fix internal error when compiling stdin with no content and --ast option.


### 0.4.26 (2019-04-29)

Important Bugfixes:
 * Code Generator: Fix initialization routine of uninitialized internal function pointers in constructor context.
 * Type System: Use correct type name for contracts in event parameters when used in libraries. This affected code generation.

Bugfixes:
 * ABIEncoderV2: Refuse to generate code that is known to be potentially buggy.
 * General: Split rule list such that JavaScript environments with small stacks can use the compiler.

Note: The above changes are not included in 0.5.0, because they were backported.


### 0.4.25 (2018-09-12)

Important Bugfixes:
 * Code Generator: Properly perform cleanup for exponentiation and non-256 bit types.
 * Type Checker: Report error when using indexed structs in events with experimental ABIEncoderV2. This used to log wrong values.
 * Type Checker: Report error when using structs in events without experimental ABIEncoderV2. This used to crash or log the wrong values.
 * Parser: Consider all unicode line terminators (LF, VF, FF, CR, NEL, LS, PS) for single-line comments
   and string literals. They are invalid in strings and will end comments.
 * Parser: Disallow unterminated multi-line comments at the end of input.
 * Parser: Treat ``/** /`` as unterminated multi-line comment.

### 0.4.24 (2018-05-16)

Language Features:
 * Code Generator: Use native shift instructions on target Constantinople.
 * General: Allow multiple variables to be declared as part of a tuple assignment, e.g. ``(uint a, uint b) = ...``.
 * General: Remove deprecated ``constant`` as function state modifier from documentation and tests (but still leave it as a valid feature).
 * Type Checker: Deprecate the ``years`` unit denomination and raise a warning for it (or an error as experimental 0.5.0 feature).
 * Type Checker: Make literals (without explicit type casting) an error for tight packing as experimental 0.5.0 feature.
 * Type Checker: Warn about wildcard tuple assignments (this will turn into an error with version 0.5.0).
 * Type Checker: Warn when ``keccak256``, ``sha256`` and ``ripemd160`` are not used with a single bytes argument (suggest to use ``abi.encodePacked(...)``). This will turn into an error with version 0.5.0.

Compiler Features:
 * Build System: Update internal dependency of jsoncpp to 1.8.4, which introduces more strictness and reduces memory usage.
 * Control Flow Graph: Add Control Flow Graph as analysis structure.
 * Control Flow Graph: Warn about returning uninitialized storage pointers.
 * Gas Estimator: Only explore paths with higher gas costs. This reduces accuracy but greatly improves the speed of gas estimation.
 * Optimizer: Remove unnecessary masking of the result of known short instructions (``ADDRESS``, ``CALLER``, ``ORIGIN`` and ``COINBASE``).
 * Parser: Display nicer error messages by showing the actual tokens and not internal names.
 * Parser: Use the entire location of the token instead of only its starting position as source location for parser errors.
 * SMT Checker: Support state variables of integer and bool type.

Bugfixes:
 * Code Generator: Fix ``revert`` with reason coming from a state or local string variable.
 * Type Checker: Show proper error when trying to ``emit`` a non-event.
 * Type Checker: Warn about empty tuple components (this will turn into an error with version 0.5.0).
 * Type Checker: The ABI encoding functions are pure and thus can be used for constants.

### 0.4.23 (2018-04-19)

Features:
 * Build system: Support Ubuntu Bionic.
 * SMTChecker: Integration with CVC4 SMT solver
 * Syntax Checker: Warn about functions named "constructor".

Bugfixes:
 * Type Checker: Improve error message for failed function overload resolution.
 * Type Checker: Do not complain about new-style constructor and fallback function to have the same name.
 * Type Checker: Detect multiple constructor declarations in the new syntax and old syntax.
 * Type Checker: Explicit conversion of ``bytesXX`` to ``contract`` is properly disallowed.

### 0.4.22 (2018-04-16)

Features:
 * Code Generator: Initialize arrays without using ``msize()``.
 * Code Generator: More specialized and thus optimized implementation for ``x.push(...)``
 * Commandline interface: Error when missing or inaccessible file detected. Suppress it with the ``--ignore-missing`` flag.
 * Constant Evaluator: Fix evaluation of single element tuples.
 * General: Add encoding routines ``abi.encodePacked``, ``abi.encode``, ``abi.encodeWithSelector`` and ``abi.encodeWithSignature``.
 * General: Add global function ``gasleft()`` and deprecate ``msg.gas``.
 * General: Add global function ``blockhash(uint)`` and deprecate ``block.hash(uint)``.
 * General: Allow providing reason string for ``revert()`` and ``require()``.
 * General: Introduce new constructor syntax using the ``constructor`` keyword as experimental 0.5.0 feature.
 * General: Limit the number of errors output in a single run to 256.
 * General: Support accessing dynamic return data in post-byzantium EVMs.
 * General: Allow underscores in numeric and hex literals to separate thousands and quads.
 * Inheritance: Error when using empty parentheses for base class constructors that require arguments as experimental 0.5.0 feature.
 * Inheritance: Error when using no parentheses in modifier-style constructor calls as experimental 0.5.0 feature.
 * Interfaces: Allow overriding external functions in interfaces with public in an implementing contract.
 * Optimizer: Optimize ``SHL`` and ``SHR`` only involving constants (Constantinople only).
 * Optimizer: Remove useless ``SWAP1`` instruction preceding a commutative instruction (such as ``ADD``, ``MUL``, etc).
 * Optimizer: Replace comparison operators (``LT``, ``GT``, etc) with opposites if preceded by ``SWAP1``, e.g. ``SWAP1 LT`` is replaced with ``GT``.
 * Optimizer: Optimize across ``mload`` if ``msize()`` is not used.
 * Static Analyzer: Error on duplicated super constructor calls as experimental 0.5.0 feature.
 * Syntax Checker: Issue warning for empty structs (or error as experimental 0.5.0 feature).
 * Syntax Checker: Warn about modifiers on functions without implementation (this will turn into an error with version 0.5.0).
 * Syntax Tests: Add source locations to syntax test expectations.
 * Type Checker: Improve documentation and warnings for accessing contract members inherited from ``address``.

Bugfixes:
 * Code Generator: Allow ``block.blockhash`` without being called.
 * Code Generator: Do not include internal functions in the runtime bytecode which are only referenced in the constructor.
 * Code Generator: Properly skip unneeded storage array cleanup when not reducing length.
 * Code Generator: Bugfix in modifier lookup in libraries.
 * Code Generator: Implement packed encoding of external function types.
 * Code Generator: Treat empty base constructor argument list as not provided.
 * Code Generator: Properly force-clean bytesXX types for shortening conversions.
 * Commandline interface: Fix error messages for imported files that do not exist.
 * Commandline interface: Support ``--evm-version constantinople`` properly.
 * DocString Parser: Fix error message for empty descriptions.
 * Gas Estimator: Correctly ignore costs of fallback function for other functions.
 * JSON AST: Remove storage qualifier for type name strings.
 * Parser: Fix internal compiler error when parsing ``var`` declaration without identifier.
 * Parser: Fix parsing of getters for function type variables.
 * Standard JSON: Support ``constantinople`` as ``evmVersion`` properly.
 * Static Analyzer: Fix non-deterministic order of unused variable warnings.
 * Static Analyzer: Invalid arithmetic with constant expressions causes errors.
 * Type Checker: Fix detection of recursive structs.
 * Type Checker: Fix asymmetry bug when comparing with literal numbers.
 * Type System: Improve error message when attempting to shift by a fractional amount.
 * Type System: Make external library functions accessible.
 * Type System: Prevent encoding of weird types.
 * Type System: Restrict rational numbers to 4096 bits.

### 0.4.21 (2018-03-07)

Features:
 * Code Generator: Assert that ``k != 0`` for ``mulmod(a, b, k)`` and ``addmod(a, b, k)`` as experimental 0.5.0 feature.
 * Code Generator: Do not retain any gas in calls (except if EVM version is set to homestead).
 * Code Generator: Use ``STATICCALL`` opcode for calling ``view`` and ``pure`` functions as experimental 0.5.0 feature.
 * General: C99/C++-style scoping rules (instead of JavaScript function scoping) take effect as experimental v0.5.0 feature.
 * General: Improved messaging when error spans multiple lines of a sourcefile
 * General: Support and recommend using ``emit EventName();`` to call events explicitly.
 * Inline Assembly: Enforce strict mode as experimental 0.5.0 feature.
 * Interface: Provide ability to select target EVM version (homestead or byzantium, with byzantium being the default).
 * Standard JSON: Reject badly formatted invalid JSON inputs.
 * Type Checker: Disallow uninitialized storage pointers as experimental 0.5.0 feature.
 * Syntax Analyser: Do not warn about experimental features if they do not concern code generation.
 * Syntax Analyser: Do not warn about ``pragma experimental "v0.5.0"`` and do not set the experimental flag in the bytecode for this.
 * Syntax Checker: Mark ``throw`` as an error as experimental 0.5.0 feature.
 * Syntax Checker: Issue error if no visibility is specified on contract functions as experimental 0.5.0 feature.
 * Syntax Checker: Issue warning when using overloads of ``address`` on contract instances.
 * Type Checker: disallow combining hex numbers and unit denominations as experimental 0.5.0 feature.

Bugfixes:
 * Assembly: Raise error on oversized number literals in assembly.
 * JSON-AST: Add "documentation" property to function, event and modifier definition.
 * Resolver: Properly determine shadowing for imports with aliases.
 * Standalone Assembly: Do not ignore input after closing brace of top level block.
 * Standard JSON: Catch errors properly when invalid "sources" are passed.
 * Standard JSON: Ensure that library addresses supplied are of correct length and hex prefixed.
 * Type Checker: Properly detect which array and struct types are unsupported by the old ABI encoder.
 * Type Checker: Properly warn when using ``_offset`` and ``_slot`` for constants in inline assembly.
 * Commandline interface: throw error if option is unknown

### 0.4.20 (2018-02-14)

Features:
 * Code Generator: Prevent non-view functions in libraries from being called
   directly (as opposed to via delegatecall).
 * Commandline interface: Support strict mode of assembly (disallowing jumps,
   instructional opcodes, etc) with the ``--strict-assembly`` switch.
 * Inline Assembly: Issue warning for using jump labels (already existed for jump instructions).
 * Inline Assembly: Support some restricted tokens (return, byte, address) as identifiers in Iulia mode.
 * Optimiser: Replace ``x % 2**i`` by ``x & (2**i-1)``.
 * Resolver: Continue resolving references after the first error.
 * Resolver: Suggest alternative identifiers if a given identifier is not found.
 * SMT Checker: Take if-else branch conditions into account in the SMT encoding of the program
   variables.
 * Syntax Checker: Deprecate the ``var`` keyword (and mark it an error as experimental 0.5.0 feature).
 * Type Checker: Allow `this.f.selector` to be a pure expression.
 * Type Checker: Issue warning for using ``public`` visibility for interface functions.
 * Type Checker: Limit the number of warnings raised for creating abstract contracts.

Bugfixes:
 * Error Output: Truncate huge number literals in the middle to avoid output blow-up.
 * Parser: Disallow event declarations with no parameter list.
 * Standard JSON: Populate the ``sourceLocation`` field in the error list.
 * Standard JSON: Properly support contract and library file names containing a colon (such as URLs).
 * Type Checker: Suggest the experimental ABI encoder if using ``struct``s as function parameters
   (instead of an internal compiler error).
 * Type Checker: Improve error message for wrong struct initialization.

### 0.4.19 (2017-11-30)

Features:
 * Code Generator: New ABI decoder which supports structs and arbitrarily nested
   arrays and checks input size (activate using ``pragma experimental ABIEncoderV2;``).
 * General: Allow constant variables to be used as array length.
 * Inline Assembly: ``if`` statement.
 * Standard JSON: Support the ``outputSelection`` field for selective compilation of target artifacts.
 * Syntax Checker: Turn the usage of ``callcode`` into an error as experimental 0.5.0 feature.
 * Type Checker: Improve address checksum warning.
 * Type Checker: More detailed errors for invalid array lengths (such as division by zero).

Bugfixes:

### 0.4.18 (2017-10-18)

Features:
 * Code Generator: Always use all available gas for calls as experimental 0.5.0 feature
   (previously, some amount was retained in order to work in pre-Tangerine-Whistle
   EVM versions)
 * Parser: Better error message for unexpected trailing comma in parameter lists.
 * Standard JSON: Support the ``outputSelection`` field for selective compilation of supplied sources.
 * Syntax Checker: Unary ``+`` is now a syntax error as experimental 0.5.0 feature.
 * Type Checker: Disallow non-pure constant state variables as experimental 0.5.0 feature.
 * Type Checker: Do not add members of ``address`` to contracts as experimental 0.5.0 feature.
 * Type Checker: Force interface functions to be external as experimental 0.5.0 feature.
 * Type Checker: Require ``storage`` or ``memory`` keyword for local variables as experimental 0.5.0 feature.
 * Compiler Interface: Better formatted error message for long source snippets

Bugfixes:
 * Code Generator: Allocate one byte per memory byte array element instead of 32.
 * Code Generator: Do not accept data with less than four bytes (truncated function
   signature) for regular function calls - fallback function is invoked instead.
 * Optimizer: Remove unused stack computation results.
 * Parser: Fix source location of VariableDeclarationStatement.
 * Type Checker: Allow ``gas`` in view functions.
 * Type Checker: Do not mark event parameters as shadowing state variables.
 * Type Checker: Prevent duplicate event declarations.
 * Type Checker: Properly check array length and don't rely on an assertion in code generation.
 * Type Checker: Properly support overwriting members inherited from ``address`` in a contract
   (such as ``balance``, ``transfer``, etc.)
 * Type Checker: Validate each number literal in tuple expressions even if they are not assigned from.

### 0.4.17 (2017-09-21)

Features:
 * Assembly Parser: Support multiple assignment (``x, y := f()``).
 * Code Generator: Keep a single copy of encoding functions when using the experimental "ABIEncoderV2".
 * Code Generator: Partial support for passing ``structs`` as arguments and return parameters (requires ``pragma experimental ABIEncoderV2;`` for now).
 * General: Support ``pragma experimental "v0.5.0";`` to activate upcoming breaking changes.
 * General: Added ``.selector`` member on external function types to retrieve their signature.
 * Optimizer: Add new optimization step to remove unused ``JUMPDEST``s.
 * Static Analyzer: Warn when using deprecated builtins ``sha3`` and ``suicide``
   (replaced by ``keccak256`` and ``selfdestruct``, introduced in 0.4.2 and 0.2.0, respectively).
 * Syntax Checker: Warn if no visibility is specified on contract functions.
 * Type Checker: Display helpful warning for unused function arguments/return parameters.
 * Type Checker: Do not show the same error multiple times for events.
 * Type Checker: Greatly reduce the number of duplicate errors shown for duplicate constructors and functions.
 * Type Checker: Warn on using literals as tight packing parameters in ``keccak256``, ``sha3``, ``sha256`` and ``ripemd160``.
 * Type Checker: Enforce ``view`` and ``pure``.
 * Type Checker: Enforce ``view`` / ``constant`` with error as experimental 0.5.0 feature.
 * Type Checker: Enforce fallback functions to be ``external`` as experimental 0.5.0 feature.

Bugfixes:
 * ABI JSON: Include all overloaded events.
 * Parser: Crash fix related to parseTypeName.
 * Type Checker: Allow constant byte arrays.

### 0.4.16 (2017-08-24)

Features:
 * ABI JSON: Include new field ``stateMutability`` with values ``pure``, ``view``,
   ``nonpayable`` and ``payable``.
 * Analyzer: Experimental partial support for Z3 SMT checker ("SMTChecker").
 * Build System: Shared libraries (``libsolutil``, ``libevmasm``, ``libsolidity``
   and ``liblll``) are no longer produced during the build process.
 * Code generator: Experimental new implementation of ABI encoder that can
   encode arbitrarily nested arrays ("ABIEncoderV2")
 * Metadata: Store experimental flag in metadata CBOR.
 * Parser: Display previous visibility specifier in error if multiple are found.
 * Parser: Introduce ``pure`` and ``view`` keyword for functions,
   ``constant`` remains an alias for ``view`` and pureness is not enforced yet,
   so use with care.
 * Static Analyzer: Warn about large storage structures.
 * Syntax Checker: Support ``pragma experimental <feature>;`` to turn on
   experimental features.
 * Type Checker: More detailed error message for invalid overrides.
 * Type Checker: Warn about shifting a literal.

Bugfixes:
 * Assembly Parser: Be more strict about number literals.
 * Assembly Parser: Limit maximum recursion depth.
 * Parser: Enforce commas between array and tuple elements.
 * Parser: Limit maximum recursion depth.
 * Type Checker: Crash fix related to ``using``.
 * Type Checker: Disallow constructors in libraries.
 * Type Checker: Reject the creation of interface contracts using the ``new`` statement.

### 0.4.15 (2017-08-08)

Features:
 * Type Checker: Show unimplemented function if trying to instantiate an abstract class.

Bugfixes:
 * Code Generator: ``.delegatecall()`` should always return execution outcome.
 * Code Generator: Provide "new account gas" for low-level ``callcode`` and ``delegatecall``.
 * Type Checker: Constructors must be implemented if declared.
 * Type Checker: Disallow the ``.gas()`` modifier on ``ecrecover``, ``sha256`` and ``ripemd160``.
 * Type Checker: Do not mark overloaded functions as shadowing other functions.
 * Type Checker: Internal library functions must be implemented if declared.

### 0.4.14 (2017-07-31)

Features:
 * C API (``jsonCompiler``): Export the ``license`` method.
 * Code Generator: Optimise the fallback function, by removing a useless jump.
 * Inline Assembly: Show useful error message if trying to access calldata variables.
 * Inline Assembly: Support variable declaration without initial value (defaults to 0).
 * Metadata: Only include files which were used to compile the given contract.
 * Type Checker: Disallow value transfers to contracts without a payable fallback function.
 * Type Checker: Include types in explicit conversion error message.
 * Type Checker: Raise proper error for arrays too large for ABI encoding.
 * Type checker: Warn if using ``this`` in a constructor.
 * Type checker: Warn when existing symbols, including builtins, are overwritten.

Bugfixes:
 * Code Generator: Properly clear return memory area for ecrecover.
 * Type Checker: Fix crash for some assignment to non-lvalue.
 * Type Checker: Fix invalid "specify storage keyword" warning for reference members of structs.
 * Type Checker: Mark modifiers as internal.
 * Type Checker: Re-allow multiple mentions of the same modifier per function.


### 0.4.13 (2017-07-06)

Features:
 * Syntax Checker: Deprecated "throw" in favour of require(), assert() and revert().
 * Type Checker: Warn if a local storage reference variable does not explicitly use the keyword ``storage``.

Bugfixes:
 * Code Generator: Correctly unregister modifier variables.
 * Compiler Interface: Only output AST if analysis was successful.
 * Error Output: Do not omit the error type.

### 0.4.12 (2017-07-03)

Features:
 * Assembly: Add ``CREATE2`` (EIP86), ``STATICCALL`` (EIP214), ``RETURNDATASIZE`` and ``RETURNDATACOPY`` (EIP211) instructions.
 * Assembly: Display auxiliary data in the assembly output.
 * Assembly: Renamed ``SHA3`` to ``KECCAK256``.
 * AST: export all attributes to JSON format.
 * C API (``jsonCompiler``): Use the Standard JSON I/O internally.
 * Code Generator: Added the Whiskers template system.
 * Inline Assembly: ``for`` and ``switch`` statements.
 * Inline Assembly: Function definitions and function calls.
 * Inline Assembly: Introduce ``keccak256`` as an opcode. ``sha3`` is still a valid alias.
 * Inline Assembly: Present proper error message when not supplying enough arguments to a functional
   instruction.
 * Inline Assembly: Warn when instructions shadow Solidity variables.
 * Inline Assembly: Warn when using ``jump``s.
 * Remove obsolete Why3 output.
 * Type Checker: Enforce strict UTF-8 validation.
 * Type Checker: Warn about copies in storage that might overwrite unexpectedly.
 * Type Checker: Warn about type inference from literal numbers.
 * Static Analyzer: Warn about deprecation of ``callcode``.

Bugfixes:
 * Assembly: mark ``MLOAD`` to have side effects in the optimiser.
 * Code Generator: Fix ABI encoding of empty literal string.
 * Code Generator: Fix negative stack size checks.
 * Code generator: Use ``REVERT`` instead of ``INVALID`` for generated input validation routines.
 * Inline Assembly: Enforce function arguments when parsing functional instructions.
 * Optimizer: Disallow optimizations involving ``MLOAD`` because it changes ``MSIZE``.
 * Static Analyzer: Unused variable warnings no longer issued for variables used inside inline assembly.
 * Type Checker: Fix address literals not being treated as compile-time constants.
 * Type Checker: Fixed crash concerning non-callable types.
 * Type Checker: Fixed segfault with constant function parameters
 * Type Checker: Disallow comparisons between mapping and non-internal function types.
 * Type Checker: Disallow invoking the same modifier multiple times.
 * Type Checker: Do not treat strings that look like addresses as addresses.
 * Type Checker: Support valid, but incorrectly rejected UTF-8 sequences.

### 0.4.11 (2017-05-03)

Features:
 * Implement the Standard JSON Input / Output API
 * Support ``interface`` contracts.
 * C API (``jsonCompiler``): Add the ``compileStandard()`` method to process a Standard JSON I/O.
 * Commandline interface: Add the ``--standard-json`` parameter to process a Standard JSON I/O.
 * Commandline interface: Support ``--allow-paths`` to define trusted import paths. Note: the
   path(s) of the supplied source file(s) is always trusted.
 * Inline Assembly: Storage variable access using ``_slot`` and ``_offset`` suffixes.
 * Inline Assembly: Disallow blocks with unbalanced stack.
 * Static analyzer: Warn about statements without effects.
 * Static analyzer: Warn about unused local variables, parameters, and return parameters.
 * Syntax checker: issue deprecation warning for unary '+'

Bugfixes:
 * Assembly output: Implement missing AssemblyItem types.
 * Compiler interface: Fix a bug where source indexes could be inconsistent between Solidity compiled
   with different compilers (clang vs. gcc) or compiler settings. The bug was visible in AST
   and source mappings.
 * Gas Estimator: Reflect the most recent fee schedule.
 * Type system: Contract inheriting from base with unimplemented constructor should be abstract.
 * Optimizer: Number representation bug in the constant optimizer fixed.

### 0.4.10 (2017-03-15)

Features:
 * Add ``assert(condition)``, which throws if condition is false (meant for internal errors).
 * Add ``require(condition)``, which throws if condition is false (meant for invalid input).
 * Commandline interface: Do not overwrite files unless forced.
 * Introduce ``.transfer(value)`` for sending Ether.
 * Code generator: Support ``revert()`` to abort with rolling back, but not consuming all gas.
 * Inline assembly: Support ``revert`` (EIP140) as an opcode.
 * Parser: Support scientific notation in numbers (e.g. ``2e8`` and ``200e-2``).
 * Type system: Support explicit conversion of external function to address.
 * Type system: Warn if base of exponentiation is literal (result type might be unexpected).
 * Type system: Warn if constant state variables are not compile-time constants.

Bugfixes:
 * Commandline interface: Always escape filenames (replace ``/``, ``:`` and ``.`` with ``_``).
 * Commandline interface: Do not try creating paths ``.`` and ``..``.
 * Commandline interface: Allow long library names.
 * Parser: Disallow octal literals.
 * Type system: Fix a crash caused by continuing on fatal errors in the code.
 * Type system: Disallow compound assignment for tuples.
 * Type system: Detect cyclic dependencies between constants.
 * Type system: Disallow arrays with negative length.
 * Type system: Fix a crash related to invalid binary operators.
 * Type system: Disallow ``var`` declaration with empty tuple type.
 * Type system: Correctly convert function argument types to pointers for member functions.
 * Type system: Move privateness of constructor into AST itself.
 * Inline assembly: Charge one stack slot for non-value types during analysis.
 * Assembly output: Print source location before the operation it refers to instead of after.
 * Optimizer: Stop trying to optimize tricky constants after a while.

### 0.4.9 (2017-01-31)

Features:
 * Compiler interface: Contracts and libraries can be referenced with a ``file:`` prefix to make them unique.
 * Compiler interface: Report source location for "stack too deep" errors.
 * AST: Use deterministic node identifiers.
 * Inline assembly: introduce ``invalid`` (EIP141) as an opcode.
 * Type system: Introduce type identifier strings.
 * Type checker: Warn about invalid checksum for addresses and deduce type from valid ones.
 * Metadata: Do not include platform in the version number.
 * Metadata: Add option to store sources as literal content.
 * Code generator: Extract array utils into low-level functions.
 * Code generator: Internal errors (array out of bounds, etc.) now cause a reversion by using an invalid
   instruction (0xfe - EIP141) instead of an invalid jump. Invalid jump is still kept for explicit throws.

Bugfixes:
 * Code generator: Allow recursive structs.
 * Inline assembly: Disallow variables named like opcodes.
 * Type checker: Allow multiple events of the same name (but with different arities or argument types)
 * Natspec parser: Fix error with ``@param`` parsing and whitespace.

### 0.4.8 (2017-01-13)

Features:
 * Optimiser: Performance improvements.
 * Output: Print assembly in new standardized Solidity assembly format.

Bugfixes:
 * Remappings: Prefer longer context over longer prefix.
 * Type checker, code generator: enable access to events of base contracts' names.
 * Imports: ``import ".dir/a"`` is not a relative path.  Relative paths begin with directory ``.`` or ``..``.
 * Type checker, disallow inheritances of different kinds (e.g. a function and a modifier) of members of the same name

### 0.4.7 (2016-12-15)

Features:
 * Bitshift operators.
 * Type checker: Warn when ``msg.value`` is used in non-payable function.
 * Code generator: Inject the Swarm hash of a metadata file into the bytecode.
 * Code generator: Replace expensive memcpy precompile by simple assembly loop.
 * Optimizer: Some dead code elimination.

Bugfixes:
 * Code generator: throw if calling the identity precompile failed during memory (array) copying.
 * Type checker: string literals that are not valid UTF-8 cannot be converted to string type
 * Code generator: any non-zero value given as a boolean argument is now converted into 1.
 * AST Json Converter: replace ``VariableDefinitionStatement`` nodes with ``VariableDeclarationStatement``
 * AST Json Converter: fix the camel case in ``ElementaryTypeNameExpression``
 * AST Json Converter: replace ``public`` field with ``visibility`` in the function definition nodes

### 0.4.6 (2016-11-22)

Bugfixes:
 * Optimizer: Knowledge about state was not correctly cleared for JUMPDESTs (introduced in 0.4.5)

### 0.4.5 (2016-11-21)

Features:
 * Function types
 * Do-while loops: support for a ``do <block> while (<expr>);`` control structure
 * Inline assembly: support ``invalidJumpLabel`` as a jump label.
 * Type checker: now more eagerly searches for a common type of an inline array with mixed types
 * Code generator: generates a runtime error when an out-of-range value is converted into an enum type.

Bugfixes:

 * Inline assembly: calculate stack height warning correctly even when local variables are used.
 * Code generator: check for value transfer in non-payable constructors.
 * Parser: disallow empty enum definitions.
 * Type checker: disallow conversion between different enum types.
 * Interface JSON: do not include trailing new line.

### 0.4.4 (2016-10-31)

Bugfixes:
 * Type checker: forbid signed exponential that led to an incorrect use of EXP opcode.
 * Code generator: properly clean higher order bytes before storing in storage.

### 0.4.3 (2016-10-25)

Features:

 * Inline assembly: support both ``suicide`` and ``selfdestruct`` opcodes
   (note: ``suicide`` is deprecated).
 * Inline assembly: issue warning if stack is not balanced after block.
 * Include ``keccak256()`` as an alias to ``sha3()``.
 * Support shifting constant numbers.

Bugfixes:
 * Commandline interface: Disallow unknown options in ``solc``.
 * Name resolver: Allow inheritance of ``enum`` definitions.
 * Type checker: Proper type checking for bound functions.
 * Type checker: fixed crash related to invalid fixed point constants
 * Type checker: fixed crash related to invalid literal numbers.
 * Type checker: ``super.x`` does not look up ``x`` in the current contract.
 * Code generator: expect zero stack increase after ``super`` as an expression.
 * Code generator: fix an internal compiler error for ``L.Foo`` for ``enum Foo`` defined in library ``L``.
 * Code generator: allow inheritance of ``enum`` definitions.
 * Inline assembly: support the ``address`` opcode.
 * Inline assembly: fix parsing of assignment after a label.
 * Inline assembly: external variables of unsupported type (such as ``this``, ``super``, etc.)
   are properly detected as unusable.
 * Inline assembly: support variables within modifiers.
 * Optimizer: fix related to stale knowledge about SHA3 operations

### 0.4.2 (2016-09-17)

Bugfixes:

 * Code Generator: Fix library functions being called from payable functions.
 * Type Checker: Fixed a crash about invalid array types.
 * Code Generator: Fixed a call gas bug that became visible after
   version 0.4.0 for calls where the output is larger than the input.

### 0.4.1 (2016-09-09)

 * Build System: Fixes to allow library compilation.

### 0.4.0 (2016-09-08)

This release deliberately breaks backwards compatibility mostly to
enforce some safety features. The most important change is that you have
to explicitly specify if functions can receive ether via the ``payable``
modifier. Furthermore, more situations cause exceptions to be thrown.

Minimal changes to be made for upgrade:
 - Add ``payable`` to all functions that want to receive Ether
   (including the constructor and the fallback function).
 - Change ``_`` to ``_;`` in modifiers.
 - Add version pragma to each file: ``pragma solidity ^0.4.0;``

Breaking Changes:

 * Source files have to specify the compiler version they are
   compatible with using e.g. ``pragma solidity ^0.4.0;`` or
   ``pragma solidity >=0.4.0 <0.4.8;``
 * Functions that want to receive Ether have to specify the
   new ``payable`` modifier (otherwise they throw).
 * Contracts that want to receive Ether with a plain "send"
   have to implement a fallback function with the ``payable``
   modifier. Contracts now throw if no payable fallback
   function is defined and no function matches the signature.
 * Failing contract creation through "new" throws.
 * Division / modulus by zero throws.
 * Function call throws if target contract does not have code
 * Modifiers are required to contain ``_`` (use ``if (false) _`` as a workaround if needed).
 * Modifiers: return does not skip part in modifier after ``_``.
 * Placeholder statement `_` in modifier now requires explicit `;`.
 * ``ecrecover`` now returns zero if the input is malformed (it previously returned garbage).
 * The ``constant`` keyword cannot be used for constructors or the fallback function.
 * Removed ``--interface`` (Solidity interface) output option
 * JSON AST: General cleanup, renamed many nodes to match their C++ names.
 * JSON output: ``srcmap-runtime`` renamed to ``srcmapRuntime``.
 * Moved (and reworked) standard library contracts from inside the compiler to github.com/ethereum/solidity/std
   (``import "std";`` or ``import owned;`` do not work anymore).
 * Confusing and undocumented keyword ``after`` was removed.
 * New reserved words: ``abstract``, ``hex``, ``interface``, ``payable``, ``pure``, ``static``, ``view``.

Features:

 * Hexadecimal string literals: ``hex"ab1248fe"``
 * Internal: Inline assembly usable by the code generator.
 * Commandline interface: Using ``-`` as filename allows reading from stdin.
 * Interface JSON: Fallback function is now part of the ABI.
 * Interface: Version string now *SemVer* compatible.
 * Code generator: Do not provide "new account gas" if we know the called account exists.

Bugfixes:

 * JSON AST: Nodes were added at wrong parent
 * Why3 translator: Crash fix for exponentiation
 * Commandline Interface: linking libraries with underscores in their name.
 * Type Checker: Fallback function cannot return data anymore.
 * Code Generator: Fix crash when ``sha3()`` was used on unsupported types.
 * Code Generator: Manually set gas stipend for ``.send(0)``.

Lots of changes to the documentation mainly by voluntary external contributors.

### 0.3.6 (2016-08-10)

Features:

 * Formal verification: Take external effects on a contract into account.
 * Type Checker: Warning about unused return value of low-level calls and send.
 * Output: Source location and node id as part of AST output
 * Output: Source location mappings for bytecode
 * Output: Formal verification as part of json compiler output.

Bugfixes:

 * Commandline Interface: Do not crash if input is taken from stdin.
 * Scanner: Correctly support unicode escape codes in strings.
 * JSON output: Fix error about relative / absolute source file names.
 * JSON output: Fix error about invalid utf8 strings.
 * Code Generator: Dynamic allocation of empty array caused infinite loop.
 * Code Generator: Correctly calculate gas requirements for memcpy precompile.
 * Optimizer: Clear known state if two code paths are joined.

### 0.3.5 (2016-06-10)

Features:

 * Context-dependent path remappings (different modules can use the same library in different versions)

Bugfixes:

 * Type Checking: Dynamic return types were removed when fetching data from external calls, now they are replaced by an "unusable" type.
 * Type Checking: Overrides by constructors were considered making a function non-abstract.

### 0.3.4 (2016-05-31)

No change outside documentation.

### 0.3.3 (2016-05-27)

 * Allow internal library functions to be called (by "inlining")
 * Fractional/rational constants (only usable with fixed point types, which are still in progress)
 * Inline assembly has access to internal functions (as jump labels)
 * Running `solc` without arguments on a terminal will print help.
 * Bugfix: Remove some non-determinism in code generation.
 * Bugfix: Corrected usage of not / bnot / iszero in inline assembly
 * Bugfix: Correctly clean bytesNN types before comparison

### 0.3.2 (2016-04-18)

 * Bugfix: Inline assembly parser: `byte` opcode was unusable
 * Bugfix: Error reporting: tokens for variably-sized types were not converted to string properly
 * Bugfix: Dynamic arrays of structs were not deleted correctly.
 * Bugfix: Static arrays in constructor parameter list were not decoded correctly.

### 0.3.1 (2016-03-31)

 * Inline assembly
 * Bugfix: Code generation: array access with narrow types did not clean higher order bits
 * Bugfix: Error reporting: error reporting with unknown source location caused a crash

### 0.3.0 (2016-03-11)

BREAKING CHANGES:

 * Added new keywords `assembly`, `foreign`, `fixed`, `ufixed`, `fixedNxM`, `ufixedNxM` (for various values of M and N), `timestamp`
 * Number constant division does not round to integer, but to a fixed point type (e.g. `1 / 2 != 1`, but `1 / 2 == 0.5`).
 * Library calls now default to use DELEGATECALL (e.g. called library functions see the same value as the calling function for `msg.value` and `msg.sender`).
 * `<address>.delegatecall` as a low-level calling interface

Bugfixes:
 * Fixed a bug in the optimizer that resulted in comparisons being wrong.


### 0.2.2 (2016-02-17)

 * Index access for types `bytes1`, ..., `bytes32` (only read access for now).
 * Bugfix: Type checker crash for wrong number of base constructor parameters.

### 0.2.1 (2016-01-30)

 * Inline arrays, i.e. `var y = [1,x,f()];` if there is a common type for `1`, `x` and `f()`. Note that the result is always a fixed-length memory array and conversion to dynamic-length memory arrays is not yet possible.
 * Import similar to ECMAScript6 import (`import "abc.sol" as d` and `import {x, y} from "abc.sol"`).
 * Commandline compiler solc automatically resolves missing imports and allows for "include directories".
 * Conditional: `x ? y : z`
 * Bugfix: Fixed several bugs where the optimizer generated invalid code.
 * Bugfix: Enums and structs were not accessible to other contracts.
 * Bugfix: Fixed segfault connected to function parameter types, appeared during gas estimation.
 * Bugfix: Type checker crash for wrong number of base constructor parameters.
 * Bugfix: Allow function overloads with different array types.
 * Bugfix: Allow assignments of type `(x) = 7`.
 * Bugfix: Type `uint176` was not available.
 * Bugfix: Fixed crash during type checking concerning constructor calls.
 * Bugfix: Fixed crash during code generation concerning invalid accessors for struct types.
 * Bugfix: Fixed crash during code generating concerning computing a hash of a struct type.

### 0.2.0 (2015-12-02)

 * **Breaking Change**: `new ContractName.value(10)()` has to be written as `(new ContractName).value(10)()`
 * Added `selfdestruct` as an alias for `suicide`.
 * Allocation of memory arrays using `new`.
 * Binding library functions to types via `using x for y`
 * `addmod` and `mulmod` (modular addition and modular multiplication with arbitrary intermediate precision)
 * Bugfix: Constructor arguments of fixed array type were not read correctly.
 * Bugfix: Memory allocation of structs containing arrays or strings.
 * Bugfix: Data location for explicit memory parameters in libraries was set to storage.

### 0.1.7 (2015-11-17)

 * Improved error messages for unexpected tokens.
 * Proof-of-concept transcompilation to why3 for formal verification of contracts.
 * Bugfix: Arrays (also strings) as indexed parameters of events.
 * Bugfix: Writing to elements of `bytes` or `string` overwrite others.
 * Bugfix: "Successor block not found" on Windows.
 * Bugfix: Using string literals in tuples.
 * Bugfix: Cope with invalid commit hash in version for libraries.
 * Bugfix: Some test framework fixes on windows.

### 0.1.6 (2015-10-16)

 * `.push()` for dynamic storage arrays.
 * Tuple expressions (`(1,2,3)` or `return (1,2,3);`)
 * Declaration and assignment of multiple variables (`var (x,y,) = (1,2,3,4,5);` or `var (x,y) = f();`)
 * Destructuring assignment (`(x,y,) = (1,2,3)`)
 * Bugfix: Internal error about usage of library function with invalid types.
 * Bugfix: Correctly parse `Library.structType a` at statement level.
 * Bugfix: Correctly report source locations of parenthesized expressions (as part of "tuple" story).

### 0.1.5 (2015-10-07)

 * Breaking change in storage encoding: Encode short byte arrays and strings together with their length in storage.
 * Report warnings
 * Allow storage reference types for public library functions.
 * Access to types declared in other contracts and libraries via `.`.
 * Version stamp at beginning of runtime bytecode of libraries.
 * Bugfix: Problem with initialized string state variables and dynamic data in constructor.
 * Bugfix: Resolve dependencies concerning `new` automatically.
 * Bugfix: Allow four indexed arguments for anonymous events.
 * Bugfix: Detect too large integer constants in functions that accept arbitrary parameters.

### 0.1.4 (2015-09-30)

 * Bugfix: Returning fixed-size arrays.
 * Bugfix: combined-json output of solc.
 * Bugfix: Accessing fixed-size array return values.
 * Bugfix: Disallow assignment from literal strings to storage pointers.
 * Refactoring: Move type checking into its own module.

### 0.1.3 (2015-09-25)

 * `throw` statement.
 * Libraries that contain functions which are called via CALLCODE.
 * Linker stage for compiler to insert other contract's addresses (used for libraries).
 * Compiler option to output runtime part of contracts.
 * Compile-time out of bounds check for access to fixed-size arrays by integer constants.
 * Version string includes libevmasm/libethereum's version (contains the optimizer).
 * Bugfix: Accessors for constant public state variables.
 * Bugfix: Propagate exceptions in clone contracts.
 * Bugfix: Empty single-line comments are now treated properly.
 * Bugfix: Properly check the number of indexed arguments for events.
 * Bugfix: Strings in struct constructors.

### 0.1.2 (2015-08-20)

 * Improved commandline interface.
 * Explicit conversion between `bytes` and `string`.
 * Bugfix: Value transfer used in clone contracts.
 * Bugfix: Problem with strings as mapping keys.
 * Bugfix: Prevent usage of some operators.

### 0.1.1 (2015-08-04)

 * Strings can be used as mapping keys.
 * Clone contracts.
 * Mapping members are skipped for structs in memory.
 * Use only a single stack slot for storage references.
 * Improved error message for wrong argument count. (#2456)
 * Bugfix: Fix comparison between `bytesXX` types. (#2087)
 * Bugfix: Do not allow floats for integer literals. (#2078)
 * Bugfix: Some problem with many local variables. (#2478)
 * Bugfix: Correctly initialise `string` and `bytes` state variables.
 * Bugfix: Correctly compute gas requirements for callcode.

### 0.1.0 (2015-07-10)<|MERGE_RESOLUTION|>--- conflicted
+++ resolved
@@ -69,11 +69,8 @@
  * Yul Optimizer: Fix Yul source locations always referring to unoptimized source, even in optimized outputs.
  * Yul Optimizer: Fix warnings being generated twice when there are no errors.
  * Yul Optimizer: Name simplification could lead to forbidden identifiers with a leading and/or trailing dot, e.g., ``x._`` would get simplified into ``x.``.
-<<<<<<< HEAD
+ * Yul Parser: Fix segfault when parsing very long location comments.
  * NatSpec: Correct devdoc method returns in documentation.
-=======
- * Yul Parser: Fix segfault when parsing very long location comments.
->>>>>>> d6fa8491
 
 Build System:
  * Change build system to use git submodules for some dependencies (nlohmann-json, fmtlib & range-v3).
