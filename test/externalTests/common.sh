#!/usr/bin/env bash

# ------------------------------------------------------------------------------
# This file is part of solidity.
#
# solidity is free software: you can redistribute it and/or modify
# it under the terms of the GNU General Public License as published by
# the Free Software Foundation, either version 3 of the License, or
# (at your option) any later version.
#
# solidity is distributed in the hope that it will be useful,
# but WITHOUT ANY WARRANTY; without even the implied warranty of
# MERCHANTABILITY or FITNESS FOR A PARTICULAR PURPOSE.  See the
# GNU General Public License for more details.
#
# You should have received a copy of the GNU General Public License
# along with solidity.  If not, see <http://www.gnu.org/licenses/>
#
# (c) 2019 solidity contributors.
#------------------------------------------------------------------------------
set -e

# Requires "${REPO_ROOT}/scripts/common.sh" to be included before.

function verify_input
{
    if [ ! -f "$1" ]; then
        printError "Usage: $0 <path to soljson.js>"
        exit 1
    fi
}

function verify_version_input
{
    if [ -z "$1" ] || [ ! -f "$1" ] || [ -z "$2" ]; then
        printError "Usage: $0 <path to soljson.js> <version>"
        exit 1
    fi
}

function setup
{
    local branch="$1"

    setup_solcjs "$DIR" "$SOLJSON" "$branch" "solc"
    cd solc
}

function setup_solcjs
{
    local dir="$1"
    local soljson="$2"
    local branch="$3"
    local path="$4"

    cd "$dir"
    printLog "Setting up solc-js..."
    git clone --depth 1 -b "$branch" https://github.com/ethereum/solc-js.git "$path"

    cd "$path"

    # disable "prepublish" script which downloads the latest version
    # (we will replace it anyway and it is often incorrectly cached
    # on travis)
    npm config set script.prepublish ''

    npm install
    cp "$soljson" soljson.js
    SOLCVERSION=$(./solcjs --version)
    printLog "Using solcjs version $SOLCVERSION"
    cd ..
}

function download_project
{
    local repo="$1"
    local branch="$2"
    local dir="$3"

    printLog "Cloning $branch of $repo..."
    git clone --depth 1 "$repo" -b "$branch" "$dir/ext"
    cd ext
    echo "Current commit hash: `git rev-parse HEAD`"
}

function truffle_setup
{
    local repo="$1"
    local branch="$2"

    setup_solcjs "$DIR" "$SOLJSON" "v0.5.0" "solc"
    download_project "$repo" "$branch" "$DIR"
}

function replace_version_pragmas
{
    # Replace fixed-version pragmas (part of Consensys best practice).
    # Include all directories to also cover node dependencies.
    printLog "Replacing fixed-version pragmas..."
    find . test -name '*.sol' -type f -print0 | xargs -0 sed -i -e 's/pragma solidity [\^0-9\.]*/pragma solidity >=0.0/'
}

function replace_libsolc_call
{
    # Change "compileStandard" to "compile" (needed for pre-5.x Truffle)
    printLog "Replacing libsolc compile call in Truffle..."
    sed -i s/solc.compileStandard/solc.compile/ "node_modules/truffle/build/cli.bundled.js"
}

function find_truffle_config
{
    local config_file="truffle.js"
    local alt_config_file="truffle-config.js"

    if [ ! -f "$config_file" ] && [ ! -f "$alt_config_file" ]; then
        printError "No matching Truffle config found."
    fi
    if [ ! -f "$config_file" ]; then
        config_file=alt_config_file
    fi
    echo "$config_file"
}

function force_solc_truffle_modules
{
    # Replace solc package by v0.5.0 and then overwrite with current version.
    printLog "Forcing solc version for all Truffle modules..."
    for d in node_modules node_modules/truffle/node_modules
    do
    (
        if [ -d "$d" ]; then
            cd $d
            rm -rf solc
            git clone --depth 1 -b v0.5.0 https://github.com/ethereum/solc-js.git solc
            cp "$1" solc/soljson.js
        fi
    )
    done
}

function force_solc
{
    local config_file="$1"
    local dir="$2"
    local soljson="$3"

    force_solc_truffle_modules "$soljson"

    printLog "Forcing solc version..."
    cat >> "$config_file" <<EOF
module.exports['compilers'] = {solc: {version: "$dir/solc"} };
EOF
}

function force_solc_settings
{
    local config_file="$1"
    local settings="$2"
    local evmVersion="$3"

    printLog "Forcing solc settings..."
    echo "-------------------------------------"
    echo "Config file: $config_file"
    echo "Optimizer settings: $settings"
    echo "EVM version: $evmVersion"
    echo "-------------------------------------"

    # Forcing the settings should always work by just overwriting the solc object. Forcing them by using a
    # dedicated settings objects should only be the fallback.
    echo "module.exports['solc'] = { optimizer: $settings, evmVersion: \"$evmVersion\" };" >> "$config_file"
    echo "module.exports['compilers']['solc']['settings'] = { optimizer: $settings, evmVersion: \"$evmVersion\" };" >> "$config_file"
}

function force_abi_v2
{
    # Add "pragma experimental ABIEncoderV2" to all files.
    printLog "Forcibly enabling ABIEncoderV2..."
    find contracts test -name '*.sol' -type f -print0 | \
    while IFS= read -r -d '' file
    do
        # Only add the pragma if it is not already there.
        if grep -q -v 'pragma experimental ABIEncoderV2' "$file"; then
            sed -i -e '1 i pragma experimental ABIEncoderV2;' "$file"
        fi
    done
}

function verify_compiler_version
{
    local solc_version="$1"

    printLog "Verify that the correct version ($solc_version) of the compiler was used to compile the contracts..."
    grep -e "$solc_version" -r build/contracts > /dev/null
}

function clean
{
    rm -rf build || true
}

function run_install
{
    local init_fn="$1"
    printLog "Running install function..."
    $init_fn
}

function run_test
{
    local compile_fn="$1"
    local test_fn="$2"

<<<<<<< HEAD
    printLog "Running compile function..."
    $compile_fn

    printLog "Running test function..."
    $test_fn
}

function truffle_run_test
{
    local compile_fn="$1"
    local test_fn="$2"

=======
    replace_version_pragmas
>>>>>>> 9eb08c0c
    force_solc "$CONFIG" "$DIR" "$SOLJSON"

    printLog "Checking optimizer level..."
    if [ -z "$OPTIMIZER_LEVEL" ]; then
        printError "Optimizer level not found. Please define OPTIMIZER_LEVEL=[1, 2, 3]"
        exit 1
    fi
    if [[ "$OPTIMIZER_LEVEL" == 1 ]]; then
        declare -a optimizer_settings=("{ enabled: false }" "{ enabled: true }" "{ enabled: true, details: { yul: true } }")
    fi
    if [[ "$OPTIMIZER_LEVEL" == 2 ]]; then
        declare -a optimizer_settings=("{ enabled: true }" "{ enabled: true, details: { yul: true } }")
    fi
    if [[ "$OPTIMIZER_LEVEL" == 3 ]]; then
        declare -a optimizer_settings=("{ enabled: true, details: { yul: true } }")
    fi

    for optimize in "${optimizer_settings[@]}"
    do
        clean
        force_solc_settings "$CONFIG" "$optimize" "petersburg"
        # Force ABIEncoderV2 in the last step. Has to be the last because code is modified.
        if [ "$FORCE_ABIv2" = true ]; then
            [[ "$optimize" =~ yul ]] && force_abi_v2
        fi

        printLog "Running compile function..."
        $compile_fn
        verify_compiler_version "$SOLCVERSION"
        printLog "Running test function..."
        $test_fn
    done
}

function external_test
{
    local name="$1"
    local main_fn="$2"

    printTask "Testing $name..."
    echo "==========================="
    DIR=$(mktemp -d)
    (
        if [ -z "$main_fn" ]; then
            printError "Test main function not defined."
            exit 1
        fi
        $main_fn
    )
    rm -rf "$DIR"
    echo "Done."
}
<|MERGE_RESOLUTION|>--- conflicted
+++ resolved
@@ -210,7 +210,8 @@
     local compile_fn="$1"
     local test_fn="$2"
 
-<<<<<<< HEAD
+    replace_version_pragmas
+
     printLog "Running compile function..."
     $compile_fn
 
@@ -223,9 +224,6 @@
     local compile_fn="$1"
     local test_fn="$2"
 
-=======
-    replace_version_pragmas
->>>>>>> 9eb08c0c
     force_solc "$CONFIG" "$DIR" "$SOLJSON"
 
     printLog "Checking optimizer level..."
